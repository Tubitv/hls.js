/**
 * HLS interface
 */
'use strict';

import Event from './events';
import {ErrorTypes, ErrorDetails} from './errors';
import PlaylistLoader from './loader/playlist-loader';
import FragmentLoader from './loader/fragment-loader';
import AbrController from    './controller/abr-controller';
import MSEMediaController from './controller/mse-media-controller';
import LevelController from  './controller/level-controller';
//import FPSController from './controller/fps-controller';
import {logger, enableLogs} from './utils/logger';
import XhrLoader from './utils/xhr-loader';
import EventEmitter from 'events';
import KeyLoader from './loader/key-loader';

class Hls {

  static isSupported() {
    return (window.MediaSource && window.MediaSource.isTypeSupported('video/mp4; codecs="avc1.42E01E,mp4a.40.2"'));
  }

  static get Events() {
    return Event;
  }

  static get ErrorTypes() {
    return ErrorTypes;
  }

  static get ErrorDetails() {
    return ErrorDetails;
  }

  constructor(config = {}) {
   var configDefault = {
      autoStartLoad: true,
      debug: false,
      maxBufferLength: 30,
      maxBufferSize: 60 * 1000 * 1000,
      liveSyncDurationCount:3,
      liveMaxLatencyDurationCount: Infinity,
      maxMaxBufferLength: 600,
      enableWorker: true,
      fragLoadingTimeOut: 20000,
      fragLoadingMaxRetry: 1,
      fragLoadingRetryDelay: 1000,
      fragLoadingLoopThreshold: 3,
      manifestLoadingTimeOut: 10000,
      manifestLoadingMaxRetry: 1,
      manifestLoadingRetryDelay: 1000,
      fpsDroppedMonitoringPeriod: 5000,
      fpsDroppedMonitoringThreshold: 0.2,
      appendErrorMaxRetry: 200,
      loader: XhrLoader,
      fLoader: undefined,
      pLoader: undefined,
      abrController : AbrController,
      mediaController: MSEMediaController
    };
    for (var prop in configDefault) {
        if (prop in config) { continue; }
        config[prop] = configDefault[prop];
    }

    if (config.liveMaxLatencyDurationCount !== undefined && config.liveMaxLatencyDurationCount <= config.liveSyncDurationCount) {
      throw new Error('Illegal hls.js configuration: "liveMaxLatencyDurationCount" must be strictly superior to "liveSyncDurationCount" in player configuration');
    }

    enableLogs(config.debug);
    this.config = config;
    // observer setup
    var observer = this.observer = new EventEmitter();
    observer.trigger = function trigger (event, ...data) {
      observer.emit(event, event, ...data);
    };

    observer.off = function off (event, ...data) {
      observer.removeListener(event, ...data);
    };
    this.on = observer.on.bind(observer);
    this.off = observer.off.bind(observer);
    this.trigger = observer.trigger.bind(observer);
    this.playlistLoader = new PlaylistLoader(this);
    this.fragmentLoader = new FragmentLoader(this);
    this.levelController = new LevelController(this);
    this.abrController = new config.abrController(this);
<<<<<<< HEAD
    this.mediaController = new config.mediaController(this);
=======
    this.bufferController = new BufferController(this);
    this.keyLoader = new KeyLoader(this);
>>>>>>> 667e9ffb
    //this.fpsController = new FPSController(this);
  }

  destroy() {
    logger.log('destroy');
    this.trigger(Event.DESTROYING);
    this.playlistLoader.destroy();
    this.fragmentLoader.destroy();
    this.levelController.destroy();
<<<<<<< HEAD
    this.mediaController.destroy();
=======
    this.bufferController.destroy();
    this.keyLoader.destroy();
>>>>>>> 667e9ffb
    //this.fpsController.destroy();
    this.url = null;
    this.detachMedia();
    this.observer.removeAllListeners();
  }

  attachMedia(media) {
    logger.log('attachMedia');
    this.media = media;
    this.trigger(Event.MEDIA_ATTACHING, {media: media});
  }

  detachMedia() {
    logger.log('detachMedia');
    this.trigger(Event.MEDIA_DETACHING);
    this.media = null;
  }

  loadSource(url) {
    logger.log(`loadSource:${url}`);
    this.url = url;
    // when attaching to a source URL, trigger a playlist load
    this.trigger(Event.MANIFEST_LOADING, {url: url});
  }

  startLoad() {
    logger.log('startLoad');
    this.mediaController.startLoad();
  }

  recoverMediaError() {
    logger.log('recoverMediaError');
    var media = this.media;
    this.detachMedia();
    this.attachMedia(media);
  }

  /** Return all quality levels **/
  get levels() {
    return this.levelController.levels;
  }

  /** Return current playback quality level **/
  get currentLevel() {
    return this.mediaController.currentLevel;
  }

  /* set quality level immediately (-1 for automatic level selection) */
  set currentLevel(newLevel) {
    logger.log(`set currentLevel:${newLevel}`);
    this.loadLevel = newLevel;
    this.mediaController.immediateLevelSwitch();
  }

  /** Return next playback quality level (quality level of next fragment) **/
  get nextLevel() {
    return this.mediaController.nextLevel;
  }

  /* set quality level for next fragment (-1 for automatic level selection) */
  set nextLevel(newLevel) {
    logger.log(`set nextLevel:${newLevel}`);
    this.levelController.manualLevel = newLevel;
    this.mediaController.nextLevelSwitch();
  }

  /** Return the quality level of current/last loaded fragment **/
  get loadLevel() {
    return this.levelController.level;
  }

  /* set quality level for current/next loaded fragment (-1 for automatic level selection) */
  set loadLevel(newLevel) {
    logger.log(`set loadLevel:${newLevel}`);
    this.levelController.manualLevel = newLevel;
  }

  /** Return the quality level of next loaded fragment **/
  get nextLoadLevel() {
    return this.levelController.nextLoadLevel();
  }

  /** set quality level of next loaded fragment **/
  set nextLoadLevel(level) {
    this.levelController.level = level;
  }

  /** Return first level (index of first level referenced in manifest)
  **/
  get firstLevel() {
    return this.levelController.firstLevel;
  }

  /** set first level (index of first level referenced in manifest)
  **/
  set firstLevel(newLevel) {
    logger.log(`set firstLevel:${newLevel}`);
    this.levelController.firstLevel = newLevel;
  }

  /** Return start level (level of first fragment that will be played back)
      if not overrided by user, first level appearing in manifest will be used as start level
      if -1 : automatic start level selection, playback will start from level matching download bandwidth (determined from download of first segment)
  **/
  get startLevel() {
    return this.levelController.startLevel;
  }

  /** set  start level (level of first fragment that will be played back)
      if not overrided by user, first level appearing in manifest will be used as start level
      if -1 : automatic start level selection, playback will start from level matching download bandwidth (determined from download of first segment)
  **/
  set startLevel(newLevel) {
    logger.log(`set startLevel:${newLevel}`);
    this.levelController.startLevel = newLevel;
  }

  /** Return the capping/max level value that could be used by automatic level selection algorithm **/
  get autoLevelCapping() {
    return this.abrController.autoLevelCapping;
  }

  /** set the capping/max level value that could be used by automatic level selection algorithm **/
  set autoLevelCapping(newLevel) {
    logger.log(`set autoLevelCapping:${newLevel}`);
    this.abrController.autoLevelCapping = newLevel;
  }

  /* check if we are in automatic level selection mode */
  get autoLevelEnabled() {
    return (this.levelController.manualLevel === -1);
  }

  /* return manual level */
  get manualLevel() {
    return this.levelController.manualLevel;
  }
}

export default Hls;<|MERGE_RESOLUTION|>--- conflicted
+++ resolved
@@ -87,12 +87,8 @@
     this.fragmentLoader = new FragmentLoader(this);
     this.levelController = new LevelController(this);
     this.abrController = new config.abrController(this);
-<<<<<<< HEAD
     this.mediaController = new config.mediaController(this);
-=======
-    this.bufferController = new BufferController(this);
     this.keyLoader = new KeyLoader(this);
->>>>>>> 667e9ffb
     //this.fpsController = new FPSController(this);
   }
 
@@ -102,12 +98,8 @@
     this.playlistLoader.destroy();
     this.fragmentLoader.destroy();
     this.levelController.destroy();
-<<<<<<< HEAD
     this.mediaController.destroy();
-=======
-    this.bufferController.destroy();
     this.keyLoader.destroy();
->>>>>>> 667e9ffb
     //this.fpsController.destroy();
     this.url = null;
     this.detachMedia();
