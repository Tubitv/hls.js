import BinarySearch from './binary-search';
import {logger} from '../utils/logger';

export function findFirstFragWithCC(fragments, cc) {
  let firstFrag = null;

  for (let i = 0; i < fragments.length; i += 1) {
    const currentFrag = fragments[i];
    if (currentFrag && currentFrag.cc === cc) {
      firstFrag = currentFrag;
      break;
    }
  }

  return firstFrag;
}

export function findFragWithCC(fragments, CC) {
  return BinarySearch.search(fragments, (candidate) => {
    if (candidate.cc < CC) {
      return 1;
    } else if (candidate.cc > CC) {
      return -1;
    } else {
      return 0;
    }
  });
}

export function shouldAlignOnDiscontinuities(lastFrag, lastLevel, details) {
  let shouldAlign = false;
  if (lastLevel && lastLevel.details && details) {
    if (details.endCC > details.startCC || (lastFrag && lastFrag.cc < details.startCC)) {
      shouldAlign = true;
    }
  }
  return shouldAlign;
}

// Find the first frag in the previous level which matches the CC of the first frag of the new level
export function findDiscontinuousReferenceFrag(prevDetails, curDetails) {
  const prevFrags = prevDetails.fragments;
  const curFrags = curDetails.fragments;

  if (!curFrags.length || !prevFrags.length) {
    logger.log('No fragments to align');
    return;
  }

  const prevStartFrag = findFirstFragWithCC(prevFrags, curFrags[0].cc);

  if (!prevStartFrag || (prevStartFrag && !prevStartFrag.startPTS)) {
    logger.log('No frag in previous level to align on');
    return;
  }

  return prevStartFrag;
}

export function adjustPts(sliding, details) {
  details.fragments.forEach((frag) => {
    if (frag) {
      let start = frag.start + sliding;
      frag.start = frag.startPTS = start;
      frag.endPTS = start + frag.duration;
    }
  });
<<<<<<< HEAD
}

export function shouldAlignOnDiscontinuities(lastFrag, lastLevel, details) {
  let shouldAlign = false;
  if (lastLevel && lastLevel.details && details) {
    if (details.endCC > details.startCC || (lastFrag && lastFrag.cc < details.startCC)) {
      shouldAlign = true;
    }
  }
  return shouldAlign;
}

// Find the first frag in the previous level which matches the CC of the first frag of the new level
export function findDiscontinuousReferenceFrag(prevDetails, curDetails) {
  const prevFrags = prevDetails.fragments;
  const curFrags = curDetails.fragments;

  if (!curFrags.length || !prevFrags.length) {
    logger.log('No fragments to align');
    return;
  }

  const prevStartFrag = findFirstFragWithCC(prevFrags, curFrags[0].cc);

  if (!prevStartFrag || (prevStartFrag && !prevStartFrag.startPTS)) {
    logger.log('No frag in previous level to align on');
    return;
  }

  return prevStartFrag;
}

export function adjustPtsByReferenceFrag(referenceFrag, details) {
  if (!referenceFrag) {
    return;
  }

  details.fragments.forEach((frag, index) => {
    if (frag) {
      frag.duration = referenceFrag.duration;
      frag.end = frag.endPTS = referenceFrag.endPTS + (frag.duration * index);
      frag.start = frag.startPTS = referenceFrag.startPTS + frag.start;
    }
  });
=======
>>>>>>> 3adb3845
  details.PTSKnown = true;
}

// If a change in CC is detected, the PTS can no longer be relied upon
// Attempt to align the level by using the last level - find the last frag matching the current CC and use it's PTS
// as a reference
export function alignDiscontinuities(lastFrag, lastLevel, details) {
  if (shouldAlignOnDiscontinuities(lastFrag, lastLevel, details)) {
<<<<<<< HEAD
    logger.log('Adjusting PTS using last level due to CC increase within current level');
    const referenceFrag = findDiscontinuousReferenceFrag(lastLevel.details, details);
    adjustPtsByReferenceFrag(referenceFrag, details);
=======
    const referenceFrag = findDiscontinuousReferenceFrag(lastLevel.details, details);
    if (referenceFrag) {
      logger.log('Adjusting PTS using last level due to CC increase within current level');
      adjustPts(referenceFrag.start, details);
    }
  }
  // try to align using programDateTime attribute (if available)
  if (details.PTSKnown === false && lastLevel && lastLevel.details) {
    // if last level sliding is 1000 and its first frag PROGRAM-DATE-TIME is 2017-08-20 1:10:00 AM
    // and if new details first frag PROGRAM DATE-TIME is 2017-08-20 1:10:08 AM
    // then we can deduce that playlist B sliding is 1000+8 = 1008s
    let lastPDT = lastLevel.details.programDateTime;
    let newPDT = details.programDateTime;
    // date diff is in ms. frag.start is in seconds
    let sliding = (newPDT - lastPDT)/1000 + lastLevel.details.fragments[0].start;
    if (!isNaN(sliding)) {
      logger.log(`adjusting PTS using programDateTime delta, sliding:${sliding.toFixed(3)}`);
      adjustPts(sliding,details);
    }
>>>>>>> 3adb3845
  }
}<|MERGE_RESOLUTION|>--- conflicted
+++ resolved
@@ -65,53 +65,6 @@
       frag.endPTS = start + frag.duration;
     }
   });
-<<<<<<< HEAD
-}
-
-export function shouldAlignOnDiscontinuities(lastFrag, lastLevel, details) {
-  let shouldAlign = false;
-  if (lastLevel && lastLevel.details && details) {
-    if (details.endCC > details.startCC || (lastFrag && lastFrag.cc < details.startCC)) {
-      shouldAlign = true;
-    }
-  }
-  return shouldAlign;
-}
-
-// Find the first frag in the previous level which matches the CC of the first frag of the new level
-export function findDiscontinuousReferenceFrag(prevDetails, curDetails) {
-  const prevFrags = prevDetails.fragments;
-  const curFrags = curDetails.fragments;
-
-  if (!curFrags.length || !prevFrags.length) {
-    logger.log('No fragments to align');
-    return;
-  }
-
-  const prevStartFrag = findFirstFragWithCC(prevFrags, curFrags[0].cc);
-
-  if (!prevStartFrag || (prevStartFrag && !prevStartFrag.startPTS)) {
-    logger.log('No frag in previous level to align on');
-    return;
-  }
-
-  return prevStartFrag;
-}
-
-export function adjustPtsByReferenceFrag(referenceFrag, details) {
-  if (!referenceFrag) {
-    return;
-  }
-
-  details.fragments.forEach((frag, index) => {
-    if (frag) {
-      frag.duration = referenceFrag.duration;
-      frag.end = frag.endPTS = referenceFrag.endPTS + (frag.duration * index);
-      frag.start = frag.startPTS = referenceFrag.startPTS + frag.start;
-    }
-  });
-=======
->>>>>>> 3adb3845
   details.PTSKnown = true;
 }
 
@@ -120,11 +73,6 @@
 // as a reference
 export function alignDiscontinuities(lastFrag, lastLevel, details) {
   if (shouldAlignOnDiscontinuities(lastFrag, lastLevel, details)) {
-<<<<<<< HEAD
-    logger.log('Adjusting PTS using last level due to CC increase within current level');
-    const referenceFrag = findDiscontinuousReferenceFrag(lastLevel.details, details);
-    adjustPtsByReferenceFrag(referenceFrag, details);
-=======
     const referenceFrag = findDiscontinuousReferenceFrag(lastLevel.details, details);
     if (referenceFrag) {
       logger.log('Adjusting PTS using last level due to CC increase within current level');
@@ -144,6 +92,5 @@
       logger.log(`adjusting PTS using programDateTime delta, sliding:${sliding.toFixed(3)}`);
       adjustPts(sliding,details);
     }
->>>>>>> 3adb3845
   }
 }