/*
 * Audio Stream Controller
*/

import BinarySearch from '../utils/binary-search';
import BufferHelper from '../helper/buffer-helper';
import Demuxer from '../demux/demuxer';
import Event from '../events';
import EventHandler from '../event-handler';
import LevelHelper from '../helper/level-helper';
import TimeRanges from '../utils/timeRanges';
import {ErrorTypes, ErrorDetails} from '../errors';
import {logger} from '../utils/logger';
import { findFragWithCC } from '../utils/discontinuities';

const State = {
  STOPPED : 'STOPPED',
  STARTING : 'STARTING',
  IDLE : 'IDLE',
  PAUSED : 'PAUSED',
  KEY_LOADING : 'KEY_LOADING',
  FRAG_LOADING : 'FRAG_LOADING',
  FRAG_LOADING_WAITING_RETRY : 'FRAG_LOADING_WAITING_RETRY',
  WAITING_TRACK : 'WAITING_TRACK',
  PARSING : 'PARSING',
  PARSED : 'PARSED',
  BUFFER_FLUSHING : 'BUFFER_FLUSHING',
  ENDED : 'ENDED',
  ERROR : 'ERROR',
  WAITING_INIT_PTS : 'WAITING_INIT_PTS'
};

class AudioStreamController extends EventHandler {

  constructor(hls) {
    super(hls,
      Event.MEDIA_ATTACHED,
      Event.MEDIA_DETACHING,
      Event.AUDIO_TRACKS_UPDATED,
      Event.AUDIO_TRACK_SWITCHING,
      Event.AUDIO_TRACK_LOADED,
      Event.KEY_LOADED,
      Event.FRAG_LOADED,
      Event.FRAG_PARSING_INIT_SEGMENT,
      Event.FRAG_PARSING_DATA,
      Event.FRAG_PARSED,
      Event.ERROR,
      Event.BUFFER_CREATED,
      Event.BUFFER_APPENDED,
      Event.BUFFER_FLUSHED,
      Event.INIT_PTS_FOUND);

    this.config = hls.config;
    this.audioCodecSwap = false;
    this.ticks = 0;
    this._state = State.STOPPED;
    this.ontick = this.tick.bind(this);
    this.initPTS=[];
    this.waitingFragment=null;
    this.videoTrackCC = null;
  }

  destroy() {
    this.stopLoad();
    if (this.timer) {
      clearInterval(this.timer);
      this.timer = null;
    }
    EventHandler.prototype.destroy.call(this);
    this.state = State.STOPPED;
  }

  //Signal that video PTS was found
  onInitPtsFound(data) {
    var demuxerId=data.id, cc = data.frag.cc, initPTS = data.initPTS;
    if(demuxerId === 'main') {
      //Always update the new INIT PTS
      //Can change due level switch
      this.initPTS[cc] = initPTS;
      this.videoTrackCC = cc;
      logger.log(`InitPTS for cc:${cc} found from video track:${initPTS}`);

      //If we are waiting we need to demux/remux the waiting frag
      //With the new initPTS
      if (this.state === State.WAITING_INIT_PTS) {
        logger.log('sending pending audio frag to demuxer');
        this.state = State.FRAG_LOADING;
        //We have audio frag waiting or video pts
        //Let process it
        this.onFragLoaded(this.waitingFragment);
        //Lets clean the waiting frag
        this.waitingFragment = null;
      }
    }
  }

  startLoad(startPosition) {
    if (this.tracks) {
      var lastCurrentTime = this.lastCurrentTime;
      this.stopLoad();
      if (!this.timer) {
        this.timer = setInterval(this.ontick, 100);
      }
      this.fragLoadError = 0;
      if (lastCurrentTime > 0 && startPosition === -1) {
        logger.log(`audio:override startPosition with lastCurrentTime @${lastCurrentTime.toFixed(3)}`);
        this.state = State.IDLE;
      } else {
        this.lastCurrentTime = this.startPosition ? this.startPosition : startPosition;
        this.state = State.STARTING;
      }
      this.nextLoadPosition = this.startPosition = this.lastCurrentTime;
      this.tick();
    } else {
      this.startPosition = startPosition;
      this.state = State.STOPPED;
    }
  }

  stopLoad() {
    var frag = this.fragCurrent;
    if (frag) {
      if (frag.loader) {
        frag.loader.abort();
      }
      this.fragCurrent = null;
    }
    this.fragPrevious = null;
    if (this.demuxer) {
      this.demuxer.destroy();
      this.demuxer = null;
    }
    this.state = State.STOPPED;
  }

  set state(nextState) {
    if (this.state !== nextState) {
      const previousState = this.state;
      this._state = nextState;
      logger.log(`audio stream:${previousState}->${nextState}`);
    }
  }

  get state() {
    return this._state;
  }

  tick() {
    this.ticks++;
    if (this.ticks === 1) {
      this.doTick();
      if (this.ticks > 1) {
        setTimeout(this.tick, 1);
      }
      this.ticks = 0;
    }
  }

  doTick() {
    var pos, track, trackDetails, hls = this.hls, config = hls.config;
    //logger.log('audioStream:' + this.state);
    switch(this.state) {
      case State.ERROR:
        //don't do anything in error state to avoid breaking further ...
      case State.PAUSED:
        //don't do anything in paused state either ...
      case State.BUFFER_FLUSHING:
        break;
      case State.STARTING:
        this.state = State.WAITING_TRACK;
        this.loadedmetadata = false;
        break;
      case State.IDLE:
        const tracks = this.tracks;
        // audio tracks not received => exit loop
        if (!tracks) {
          break;
        }
        // if video not attached AND
        // start fragment already requested OR start frag prefetch disable
        // exit loop
        // => if media not attached but start frag prefetch is enabled and start frag not requested yet, we will not exit loop
        if (!this.media &&
          (this.startFragRequested || !config.startFragPrefetch)) {
          break;
        }
        // determine next candidate fragment to be loaded, based on current position and
        //  end of buffer position
        // if we have not yet loaded any fragment, start loading from start position
        if (this.loadedmetadata) {
          pos = this.media.currentTime;
        } else if (this.nextLoadPosition) {
          pos = this.nextLoadPosition;
        } else {
          pos = 0;
        }

        let media = this.mediaBuffer ? this.mediaBuffer : this.media,
            bufferInfo = BufferHelper.bufferInfo(media,pos,config.maxBufferHole),
            bufferLen = bufferInfo.len,
            bufferEnd = bufferInfo.end,
            fragPrevious = this.fragPrevious,
            maxBufLen = config.maxMaxBufferLength,
            audioSwitch = this.audioSwitch,
            trackId = this.trackId;

        // if buffer length is less than maxBufLen try to load a new fragment
        if ((bufferLen < maxBufLen || audioSwitch) && trackId < tracks.length) {
          trackDetails = tracks[trackId].details;
          // if track info not retrieved yet, switch state and wait for track retrieval
          if (typeof trackDetails === 'undefined') {
            this.state = State.WAITING_TRACK;
            break;
          }

          // we just got done loading the final fragment, check if we need to finalize media stream
          if (!audioSwitch && !trackDetails.live && fragPrevious && fragPrevious.sn === trackDetails.endSN) {
              // if we are not seeking or if we are seeking but everything (almost) til the end is buffered, let's signal eos
              // we don't compare exactly media.duration === bufferInfo.end as there could be some subtle media duration difference when switching
              // between different renditions. using half frag duration should help cope with these cases.
              if (!this.media.seeking || (this.media.duration-bufferEnd) < fragPrevious.duration/2) {
              // Finalize the media stream
              this.hls.trigger(Event.BUFFER_EOS,{ type : 'audio'});
              this.state = State.ENDED;
              break;
            }
          }

          // find fragment index, contiguous with end of buffer position
          let fragments = trackDetails.fragments,
              fragLen = fragments.length,
              start = fragments[0].start,
              end = fragments[fragLen-1].start + fragments[fragLen-1].duration,
              frag;

          // When switching audio track, reload audio as close as possible to currentTime
          if(audioSwitch){
            if (trackDetails.live && !trackDetails.PTSKnown) {
              logger.log(`switching audiotrack, live stream, unknown PTS,load first fragment`);
              bufferEnd = 0;
            } else {
              bufferEnd = pos;
              // if currentTime (pos) is less than alt audio playlist start time, it means that alt audio is ahead of currentTime
              if (trackDetails.PTSKnown && pos < start) {
                // if everything is buffered from pos to start or if audio buffer upfront, let's seek to start
                if (bufferInfo.end > start || bufferInfo.nextStart) {
                  logger.log('alt audio track ahead of main track, seek to start of alt audio track');
                  this.media.currentTime = start + 0.05;
                } else {
                  return;
                }
              }
            }
          }
<<<<<<< HEAD
          if (trackDetails.initSegment && !trackDetails.initSegment.data) {
              frag = trackDetails.initSegment;
           }
          // if bufferEnd before start of playlist, load first fragment
          else if (bufferEnd <= start) {
=======

          if (bufferEnd <= start) {
            // if bufferEnd before start of playlist, load first fragment
>>>>>>> e3404e66
            frag = fragments[0];
            if (this.videoTrackCC !== null && frag.cc !== this.videoTrackCC) {
              // Ensure we find a fragment which matches the continuity of the video track
              frag = findFragWithCC(fragments, this.videoTrackCC);
            }
            if (trackDetails.live && frag.loadIdx && frag.loadIdx === this.fragLoadIdx) {
              // we just loaded this first fragment, and we are still lagging behind the start of the live playlist
              // let's force seek to start
              const nextBuffered = bufferInfo.nextStart ? bufferInfo.nextStart : start;
              logger.log(`no alt audio available @currentTime:${this.media.currentTime}, seeking @${nextBuffered + 0.05}`);
              this.media.currentTime = nextBuffered + 0.05;
              return;
            }
          } else {
            let foundFrag;
            let maxFragLookUpTolerance = config.maxFragLookUpTolerance;
            const fragNext = fragPrevious ? fragments[fragPrevious.sn - fragments[0].sn + 1] : undefined;
            const fragmentWithinToleranceTest = (candidate) => {
              // offset should be within fragment boundary - config.maxFragLookUpTolerance
              // this is to cope with situations like
              // bufferEnd = 9.991
              // frag[Ø] : [0,10]
              // frag[1] : [10,20]
              // bufferEnd is within frag[0] range ... although what we are expecting is to return frag[1] here
              //              frag start               frag start+duration
              //                  |-----------------------------|
              //              <--->                         <--->
              //  ...--------><-----------------------------><---------....
              // previous frag         matching fragment         next frag
              //  return -1             return 0                 return 1
              //logger.log(`level/sn/start/end/bufEnd:${level}/${candidate.sn}/${candidate.start}/${(candidate.start+candidate.duration)}/${bufferEnd}`);
              // Set the lookup tolerance to be small enough to detect the current segment - ensures we don't skip over very small segments
              let candidateLookupTolerance = Math.min(maxFragLookUpTolerance, candidate.duration);
              if (((candidate.start + candidate.duration - candidateLookupTolerance) <= bufferEnd) && candidate) {
                return 1;
              }// if maxFragLookUpTolerance will have negative value then don't return -1 for first element
              else if (candidate.start - candidateLookupTolerance > bufferEnd && candidate.start) {
                return -1;
              }
              return 0;
            };

            if (bufferEnd < end) {
              if (bufferEnd > end - maxFragLookUpTolerance) {
                maxFragLookUpTolerance = 0;
              }
              // Prefer the next fragment if it's within tolerance
              if (fragNext && !fragmentWithinToleranceTest(fragNext)) {
                foundFrag = fragNext;
              } else {
                foundFrag = BinarySearch.search(fragments, fragmentWithinToleranceTest);
              }
            } else {
              // reach end of playlist
              foundFrag = fragments[fragLen-1];
            }
            if (foundFrag) {
              frag = foundFrag;
              start = foundFrag.start;
              //logger.log('find SN matching with pos:' +  bufferEnd + ':' + frag.sn);
              if (fragPrevious && frag.level === fragPrevious.level && frag.sn === fragPrevious.sn) {
                if (frag.sn < trackDetails.endSN) {
                  frag = fragments[frag.sn + 1 - trackDetails.startSN];
                  logger.log(`SN just loaded, load next one: ${frag.sn}`);
                } else {
                  frag = null;
                }
              }
            } else {
                logger.log(`frag not found @bufferEnd/start:${bufferEnd}/${start}`);
            }
          }
          if(frag) {
            //logger.log('      loading frag ' + i +',pos/bufEnd:' + pos.toFixed(3) + '/' + bufferEnd.toFixed(3));
            if (frag.decryptdata && (frag.decryptdata.uri != null) && (frag.decryptdata.key == null)) {
              logger.log(`Loading key for ${frag.sn} of [${trackDetails.startSN} ,${trackDetails.endSN}],track ${trackId}`);
              this.state = State.KEY_LOADING;
              hls.trigger(Event.KEY_LOADING, {frag: frag});
            } else {
              logger.log(`Loading ${frag.sn}, cc: ${frag.cc} of [${trackDetails.startSN} ,${trackDetails.endSN}],track ${trackId}, currentTime:${pos},bufferEnd:${bufferEnd.toFixed(3)}`);
              // ensure that we are not reloading the same fragments in loop ...
              if (this.fragLoadIdx !== undefined) {
                this.fragLoadIdx++;
              } else {
                this.fragLoadIdx = 0;
              }
              if (frag.loadCounter) {
                frag.loadCounter++;
                let maxThreshold = config.fragLoadingLoopThreshold;
                // if this frag has already been loaded 3 times, and if it has been reloaded recently
                if (frag.loadCounter > maxThreshold && (Math.abs(this.fragLoadIdx - frag.loadIdx) < maxThreshold)) {
                  hls.trigger(Event.ERROR, {type: ErrorTypes.MEDIA_ERROR, details: ErrorDetails.FRAG_LOOP_LOADING_ERROR, fatal: false, frag: frag});
                  return;
                }
              } else {
                frag.loadCounter = 1;
              }
              frag.loadIdx = this.fragLoadIdx;
              this.fragCurrent = frag;
              this.startFragRequested = true;
              if (!isNaN(frag.sn)) {
                this.nextLoadPosition = frag.start + frag.duration;
              }
              hls.trigger(Event.FRAG_LOADING, {frag: frag});
              this.state = State.FRAG_LOADING;
            }
          }
        }
        break;
      case State.WAITING_TRACK:
        track = this.tracks[this.trackId];
        // check if playlist is already loaded
        if (track && track.details) {
          this.state = State.IDLE;
        }
        break;
      case State.FRAG_LOADING_WAITING_RETRY:
        var now = performance.now();
        var retryDate = this.retryDate;
        media = this.media;
        var isSeeking = media && media.seeking;
        // if current time is gt than retryDate, or if media seeking let's switch to IDLE state to retry loading
        if(!retryDate || (now >= retryDate) || isSeeking) {
          logger.log(`audioStreamController: retryDate reached, switch back to IDLE state`);
          this.state = State.IDLE;
        }
        break;
      case State.WAITING_INIT_PTS:
        if (this.initPTS[this.videoTrackCC] === undefined) {
          break;
        }

        // Ensure we don't get stuck in the WAITING_INIT_PTS state if the waiting frag CC doesn't match any initPTS
        const waitingFrag = this.waitingFragment;
        if (waitingFrag) {
          const waitingFragCC = waitingFrag.frag.cc;
          if (this.videoTrackCC !== waitingFragCC) {
            logger.warn(`Waiting fragment CC (${waitingFragCC}) does not match video track CC (${this.videoTrackCC})`);
            this.waitingFragment = null;
            this.state = State.IDLE;
          } else {
            this.onFragLoaded(this.waitingFragment);
            this.state = State.FRAG_LOADING;
            this.waitingFragment = null;
          }
        } else {
          this.state = State.IDLE;
        }

        break;
      case State.STOPPED:
      case State.FRAG_LOADING:
      case State.PARSING:
      case State.PARSED:
      case State.ENDED:
        break;
      default:
        break;
    }
  }

  onMediaAttached(data) {
    var media = this.media = this.mediaBuffer = data.media;
    this.onvseeking = this.onMediaSeeking.bind(this);
    this.onvended = this.onMediaEnded.bind(this);
    media.addEventListener('seeking', this.onvseeking);
    media.addEventListener('ended', this.onvended);
    let config = this.config;
    if(this.tracks && config.autoStartLoad) {
      this.startLoad(config.startPosition);
    }
  }

  onMediaDetaching() {
    var media = this.media;
    if (media && media.ended) {
      logger.log('MSE detaching and video ended, reset startPosition');
      this.startPosition = this.lastCurrentTime = 0;
    }

    // reset fragment loading counter on MSE detaching to avoid reporting FRAG_LOOP_LOADING_ERROR after error recovery
    var tracks = this.tracks;
    if (tracks) {
      // reset fragment load counter
        tracks.forEach(track => {
          if(track.details) {
            track.details.fragments.forEach(fragment => {
              fragment.loadCounter = undefined;
            });
          }
      });
    }
    // remove video listeners
    if (media) {
      media.removeEventListener('seeking', this.onvseeking);
      media.removeEventListener('ended', this.onvended);
      this.onvseeking = this.onvseeked  = this.onvended = null;
    }
    this.media = this.mediaBuffer = null;
    this.loadedmetadata = false;
    this.stopLoad();
  }

  onMediaSeeking() {
    if (this.state === State.ENDED) {
        // switch to IDLE state to check for potential new fragment
        this.state = State.IDLE;
    }
    if (this.media) {
      this.lastCurrentTime = this.media.currentTime;
    }
    // avoid reporting fragment loop loading error in case user is seeking several times on same position
    if (this.fragLoadIdx !== undefined) {
      this.fragLoadIdx += 2 * this.config.fragLoadingLoopThreshold;
    }
    // tick to speed up processing
    this.tick();
  }

  onMediaEnded() {
    // reset startPosition and lastCurrentTime to restart playback @ stream beginning
    this.startPosition = this.lastCurrentTime = 0;
  }


  onAudioTracksUpdated(data) {
    logger.log('audio tracks updated');
    this.tracks = data.audioTracks;
  }

  onAudioTrackSwitching(data) {
    // if any URL found on new audio track, it is an alternate audio track
    var altAudio = !!data.url;
    this.trackId = data.id;
    this.state = State.IDLE;

    this.fragCurrent = null;
    this.state = State.PAUSED;
    this.waitingFragment=null;
    // destroy useless demuxer when switching audio to main
    if (!altAudio) {
      if (this.demuxer) {
        this.demuxer.destroy();
        this.demuxer = null;
      }
    } else {
      // switching to audio track, start timer if not already started
      if (!this.timer) {
        this.timer = setInterval(this.ontick, 100);
      }
    }

    //should we switch tracks ?
    if(altAudio){
      this.audioSwitch = true;
      //main audio track are handled by stream-controller, just do something if switching to alt audio track
      this.state=State.IDLE;
      // increase fragment load Index to avoid frag loop loading error after buffer flush
      if (this.fragLoadIdx !== undefined) {
        this.fragLoadIdx += 2 * this.config.fragLoadingLoopThreshold;
      }
    }
    this.tick();
  }

  onAudioTrackLoaded(data) {
    var newDetails = data.details,
        trackId = data.id,
        track = this.tracks[trackId],
        duration = newDetails.totalduration,
        sliding = 0;

    logger.log(`track ${trackId} loaded [${newDetails.startSN},${newDetails.endSN}],duration:${duration}`);

    if (newDetails.live) {
      var curDetails = track.details;
      if (curDetails && newDetails.fragments.length > 0) {
        // we already have details for that level, merge them
        LevelHelper.mergeDetails(curDetails,newDetails);
        sliding = newDetails.fragments[0].start;
        // TODO
        //this.liveSyncPosition = this.computeLivePosition(sliding, curDetails);
        if (newDetails.PTSKnown) {
          logger.log(`live audio playlist sliding:${sliding.toFixed(3)}`);
        } else {
          logger.log('live audio playlist - outdated PTS, unknown sliding');
        }
      } else {
        newDetails.PTSKnown = false;
        logger.log('live audio playlist - first load, unknown sliding');
      }
    } else {
      newDetails.PTSKnown = false;
    }
    track.details = newDetails;

    // compute start position
    if (!this.startFragRequested) {
    // compute start position if set to -1. use it straight away if value is defined
      if (this.startPosition === -1) {
        // first, check if start time offset has been set in playlist, if yes, use this value
        let startTimeOffset = newDetails.startTimeOffset;
        if(!isNaN(startTimeOffset)) {
          logger.log(`start time offset found in playlist, adjust startPosition to ${startTimeOffset}`);
          this.startPosition = startTimeOffset;
        } else {
          this.startPosition = 0;
        }
      }
      this.nextLoadPosition = this.startPosition;
    }
    // only switch batck to IDLE state if we were waiting for track to start downloading a new fragment
    if (this.state === State.WAITING_TRACK) {
      this.state = State.IDLE;
    }
    //trigger handler right now
    this.tick();
  }

  onKeyLoaded() {
    if (this.state === State.KEY_LOADING) {
      this.state = State.IDLE;
      this.tick();
    }
  }

  onFragLoaded(data) {
<<<<<<< HEAD
    var fragCurrent = this.fragCurrent,
        fragLoaded = data.frag;
=======
    var fragCurrent = this.fragCurrent;

>>>>>>> e3404e66
    if (this.state === State.FRAG_LOADING &&
        fragCurrent &&
        fragLoaded.type === 'audio' &&
        fragLoaded.level === fragCurrent.level &&
        fragLoaded.sn === fragCurrent.sn) {
        var track = this.tracks[this.trackId],
            details = track.details,
            duration = details.totalduration,
            trackId = fragCurrent.level,
            sn = fragCurrent.sn,
            cc = fragCurrent.cc,
            audioCodec = this.config.defaultAudioCodec || track.audioCodec || 'mp4a.40.2',
            stats = this.stats = data.stats;
      if (sn === 'initSegment') {
        this.state = State.IDLE;

        stats.tparsed = stats.tbuffered = performance.now();
        details.initSegment.data = data.payload;
        this.hls.trigger(Event.FRAG_BUFFERED, {stats: stats, frag: fragCurrent, id : 'audio'});
        this.tick();
      } else {
        this.state = State.PARSING;
        // transmux the MPEG-TS data to ISO-BMFF segments
        this.appended = false;
        if(!this.demuxer) {
          this.demuxer = new Demuxer(this.hls,'audio');
        }
        //Check if we have video initPTS
        // If not we need to wait for it
        let initPTS = this.initPTS[cc];
<<<<<<< HEAD
        let initSegmentData = details.initSegment ? details.initSegment.data : [];
        if (initSegmentData || initPTS !== undefined){
=======
        if (initPTS !== undefined) {
>>>>>>> e3404e66
          this.pendingBuffering = true;
          logger.log(`Demuxing ${sn} of [${details.startSN} ,${details.endSN}],track ${trackId}`);
          // time Offset is accurate if level PTS is known, or if playlist is not sliding (not live)
          let accurateTimeOffset = false; //details.PTSKnown || !details.live;
          this.demuxer.push(data.payload, initSegmentData, audioCodec, null, fragCurrent, duration, accurateTimeOffset, initPTS);
        } else {
          logger.log(`unknown video PTS for continuity counter ${cc}, waiting for video PTS before demuxing audio frag ${sn} of [${details.startSN} ,${details.endSN}],track ${trackId}`);
          this.waitingFragment=data;
          this.state=State.WAITING_INIT_PTS;
        }
      }
    }
    this.fragLoadError = 0;
  }

  onFragParsingInitSegment(data) {
    const fragCurrent = this.fragCurrent;
    const fragNew = data.frag;
    if (fragCurrent &&
        data.id === 'audio' &&
        fragNew.sn === fragCurrent.sn &&
        fragNew.level === fragCurrent.level &&
        this.state === State.PARSING) {
      let tracks = data.tracks, track;

      // delete any video track found on audio demuxer
      if (tracks.video) {
        delete tracks.video;
      }

      // include levelCodec in audio and video tracks
      track = tracks.audio;
      if(track) {
        track.levelCodec = 'mp4a.40.2';
        track.id = data.id;
        this.hls.trigger(Event.BUFFER_CODECS,tracks);
        logger.log(`audio track:audio,container:${track.container},codecs[level/parsed]=[${track.levelCodec}/${track.codec}]`);
        let initSegment = track.initSegment;
        if (initSegment) {
          let appendObj = {type: 'audio', data: initSegment, parent : 'audio',content : 'initSegment'};
          if (this.audioSwitch) {
            this.pendingData = [appendObj];
          } else {
            this.appended = true;
            // arm pending Buffering flag before appending a segment
            this.pendingBuffering = true;
            this.hls.trigger(Event.BUFFER_APPENDING, appendObj);
          }
        }
        //trigger handler right now
        this.tick();
      }
    }
  }

  onFragParsingData(data) {
    const fragCurrent = this.fragCurrent;
    const fragNew = data.frag;
    if (fragCurrent &&
        data.id === 'audio' &&
        data.type === 'audio' &&
        fragNew.sn === fragCurrent.sn &&
        fragNew.level === fragCurrent.level &&
        this.state === State.PARSING) {
      let trackId= this.trackId,
          track = this.tracks[trackId],
          hls = this.hls;

      if (isNaN(data.endPTS)) {
        data.endPTS = data.startPTS + fragCurrent.duration;
        data.endDTS = data.startDTS + fragCurrent.duration;
      }

      logger.log(`parsed ${data.type},PTS:[${data.startPTS.toFixed(3)},${data.endPTS.toFixed(3)}],DTS:[${data.startDTS.toFixed(3)}/${data.endDTS.toFixed(3)}],nb:${data.nb}`);
      LevelHelper.updateFragPTSDTS(track.details,fragCurrent.sn,data.startPTS,data.endPTS);

      let audioSwitch = this.audioSwitch, media = this.media, appendOnBufferFlush = false;
      //Only flush audio from old audio tracks when PTS is known on new audio track
      if(audioSwitch && media) {
        if (media.readyState) {
          let currentTime = media.currentTime;
          logger.log('switching audio track : currentTime:'+ currentTime);
          if (currentTime >= data.startPTS) {
            logger.log('switching audio track : flushing all audio');
            this.state = State.BUFFER_FLUSHING;
            hls.trigger(Event.BUFFER_FLUSHING, {startOffset: 0 , endOffset: Number.POSITIVE_INFINITY, type : 'audio'});
            appendOnBufferFlush = true;
            //Lets announce that the initial audio track switch flush occur
            this.audioSwitch = false;
            hls.trigger(Event.AUDIO_TRACK_SWITCHED, {id : trackId});
          }
        } else {
          //Lets announce that the initial audio track switch flush occur
          this.audioSwitch=false;
          hls.trigger(Event.AUDIO_TRACK_SWITCHED, {id : trackId});
        }
      }


      let pendingData = this.pendingData;
      if(!this.audioSwitch) {
        [data.data1, data.data2].forEach(buffer => {
          if (buffer && buffer.length) {
            pendingData.push({type: data.type, data: buffer, parent : 'audio',content : 'data'});
          }
        });
      if (!appendOnBufferFlush && pendingData.length) {
          pendingData.forEach(appendObj => {
            // only append in PARSING state (rationale is that an appending error could happen synchronously on first segment appending)
            // in that case it is useless to append following segments
            if (this.state === State.PARSING) {
              // arm pending Buffering flag before appending a segment
              this.pendingBuffering = true;
              this.hls.trigger(Event.BUFFER_APPENDING, appendObj);
            }
          });
          this.pendingData = [];
          this.appended = true;
        }
      }
      //trigger handler right now
      this.tick();
    }
  }

  onFragParsed(data) {
    const fragCurrent = this.fragCurrent;
    const fragNew = data.frag;
    if (fragCurrent &&
        data.id === 'audio' &&
        fragNew.sn === fragCurrent.sn &&
        fragNew.level === fragCurrent.level &&
        this.state === State.PARSING) {
      this.stats.tparsed = performance.now();
      this.state = State.PARSED;
      this._checkAppendedParsed();
    }
  }


  onBufferCreated(data) {
    let audioTrack = data.tracks.audio;
    if (audioTrack) {
      this.mediaBuffer = audioTrack.buffer;
      this.loadedmetadata = true;
    }
  }

  onBufferAppended(data) {
    if (data.parent === 'audio') {
      const state = this.state;
      if (state === State.PARSING || state === State.PARSED) {
        // check if all buffers have been appended
        this.pendingBuffering = (data.pending > 0);
        this._checkAppendedParsed();
      }
    }
  }

  _checkAppendedParsed() {
    //trigger handler right now
    if (this.state === State.PARSED && (!this.appended || !this.pendingBuffering))   {
      let frag = this.fragCurrent, stats = this.stats, hls = this.hls;
      if (frag) {
        this.fragPrevious = frag;
        stats.tbuffered = performance.now();
        hls.trigger(Event.FRAG_BUFFERED, {stats: stats, frag: frag, id : 'audio'});
        let media = this.mediaBuffer ? this.mediaBuffer : this.media;
        logger.log(`audio buffered : ${TimeRanges.toString(media.buffered)}`);
        if (this.audioSwitch && this.appended) {
          this.audioSwitch = false;
          hls.trigger(Event.AUDIO_TRACK_SWITCHED, {id : this.trackId});
        }
        this.state = State.IDLE;
      }
      this.tick();
    }
  }

  onError(data) {
    let frag = data.frag;
    // don't handle frag error not related to audio fragment
    if (frag && frag.type !== 'audio') {
      return;
    }
    switch(data.details) {
      case ErrorDetails.FRAG_LOAD_ERROR:
      case ErrorDetails.FRAG_LOAD_TIMEOUT:
        if(!data.fatal) {
          var loadError = this.fragLoadError;
          if(loadError) {
            loadError++;
          } else {
            loadError=1;
          }
          let config = this.config;
          if (loadError <= config.fragLoadingMaxRetry) {
            this.fragLoadError = loadError;
            // reset load counter to avoid frag loop loading error
            frag.loadCounter = 0;
            // exponential backoff capped to config.fragLoadingMaxRetryTimeout
            var delay = Math.min(Math.pow(2,loadError-1)*config.fragLoadingRetryDelay,config.fragLoadingMaxRetryTimeout);
            logger.warn(`audioStreamController: frag loading failed, retry in ${delay} ms`);
            this.retryDate = performance.now() + delay;
            // retry loading state
            this.state = State.FRAG_LOADING_WAITING_RETRY;
          } else {
            logger.error(`audioStreamController: ${data.details} reaches max retry, redispatch as fatal ...`);
            // switch error to fatal
            data.fatal = true;
            this.state = State.ERROR;
          }
        }
        break;
      case ErrorDetails.FRAG_LOOP_LOADING_ERROR:
      case ErrorDetails.AUDIO_TRACK_LOAD_ERROR:
      case ErrorDetails.AUDIO_TRACK_LOAD_TIMEOUT:
      case ErrorDetails.KEY_LOAD_ERROR:
      case ErrorDetails.KEY_LOAD_TIMEOUT:
        //  when in ERROR state, don't switch back to IDLE state in case a non-fatal error is received
        if(this.state !== State.ERROR) {
            // if fatal error, stop processing, otherwise move to IDLE to retry loading
            this.state = data.fatal ? State.ERROR : State.IDLE;
            logger.warn(`audioStreamController: ${data.details} while loading frag,switch to ${this.state} state ...`);
        }
        break;
      case ErrorDetails.BUFFER_FULL_ERROR:
        // if in appending state
        if (data.parent === 'audio' && (this.state === State.PARSING || this.state === State.PARSED)) {
          const media = this.mediaBuffer,
                currentTime = this.media.currentTime,
                mediaBuffered = media && BufferHelper.isBuffered(media,currentTime) && BufferHelper.isBuffered(media,currentTime+0.5);
          // reduce max buf len if current position is buffered
          if (mediaBuffered) {
            const config = this.config;
            if(config.maxMaxBufferLength >= config.maxBufferLength) {
              // reduce max buffer length as it might be too high. we do this to avoid loop flushing ...
              config.maxMaxBufferLength/=2;
              logger.warn(`audio:reduce max buffer length to ${config.maxMaxBufferLength}s`);
              // increase fragment load Index to avoid frag loop loading error after buffer flush
              this.fragLoadIdx += 2 * config.fragLoadingLoopThreshold;
            }
            this.state = State.IDLE;
          } else {
            // current position is not buffered, but browser is still complaining about buffer full error
            // this happens on IE/Edge, refer to https://github.com/video-dev/hls.js/pull/708
            // in that case flush the whole audio buffer to recover
            logger.warn('buffer full error also media.currentTime is not buffered, flush audio buffer');
            this.fragCurrent = null;
            // flush everything
            this.state = State.BUFFER_FLUSHING;
            this.hls.trigger(Event.BUFFER_FLUSHING, {startOffset: 0 , endOffset: Number.POSITIVE_INFINITY, type : 'audio'});
          }
        }
        break;
      default:
        break;
    }
  }

  onBufferFlushed() {
    let pendingData = this.pendingData;
    if (pendingData && pendingData.length) {
      logger.log('appending pending audio data on Buffer Flushed');
      pendingData.forEach(appendObj => {
        this.hls.trigger(Event.BUFFER_APPENDING, appendObj);
      });
      this.appended = true;
      this.pendingData = [];
      this.state = State.PARSED;
    } else {
      // move to IDLE once flush complete. this should trigger new fragment loading
      this.state = State.IDLE;
      // reset reference to frag
      this.fragPrevious = null;
      this.tick();
    }
  }
}
export default AudioStreamController;
<|MERGE_RESOLUTION|>--- conflicted
+++ resolved
@@ -252,17 +252,11 @@
               }
             }
           }
-<<<<<<< HEAD
           if (trackDetails.initSegment && !trackDetails.initSegment.data) {
               frag = trackDetails.initSegment;
            }
           // if bufferEnd before start of playlist, load first fragment
           else if (bufferEnd <= start) {
-=======
-
-          if (bufferEnd <= start) {
-            // if bufferEnd before start of playlist, load first fragment
->>>>>>> e3404e66
             frag = fragments[0];
             if (this.videoTrackCC !== null && frag.cc !== this.videoTrackCC) {
               // Ensure we find a fragment which matches the continuity of the video track
@@ -296,7 +290,7 @@
               //logger.log(`level/sn/start/end/bufEnd:${level}/${candidate.sn}/${candidate.start}/${(candidate.start+candidate.duration)}/${bufferEnd}`);
               // Set the lookup tolerance to be small enough to detect the current segment - ensures we don't skip over very small segments
               let candidateLookupTolerance = Math.min(maxFragLookUpTolerance, candidate.duration);
-              if (((candidate.start + candidate.duration - candidateLookupTolerance) <= bufferEnd) && candidate) {
+              if ((candidate.start + candidate.duration - candidateLookupTolerance) <= bufferEnd) {
                 return 1;
               }// if maxFragLookUpTolerance will have negative value then don't return -1 for first element
               else if (candidate.start - candidateLookupTolerance > bufferEnd && candidate.start) {
@@ -331,8 +325,6 @@
                   frag = null;
                 }
               }
-            } else {
-                logger.log(`frag not found @bufferEnd/start:${bufferEnd}/${start}`);
             }
           }
           if(frag) {
@@ -590,13 +582,8 @@
   }
 
   onFragLoaded(data) {
-<<<<<<< HEAD
     var fragCurrent = this.fragCurrent,
         fragLoaded = data.frag;
-=======
-    var fragCurrent = this.fragCurrent;
-
->>>>>>> e3404e66
     if (this.state === State.FRAG_LOADING &&
         fragCurrent &&
         fragLoaded.type === 'audio' &&
@@ -627,12 +614,8 @@
         //Check if we have video initPTS
         // If not we need to wait for it
         let initPTS = this.initPTS[cc];
-<<<<<<< HEAD
         let initSegmentData = details.initSegment ? details.initSegment.data : [];
-        if (initSegmentData || initPTS !== undefined){
-=======
-        if (initPTS !== undefined) {
->>>>>>> e3404e66
+        if (initSegmentData || initPTS !== undefined) {
           this.pendingBuffering = true;
           logger.log(`Demuxing ${sn} of [${details.startSN} ,${details.endSN}],track ${trackId}`);
           // time Offset is accurate if level PTS is known, or if playlist is not sliding (not live)
