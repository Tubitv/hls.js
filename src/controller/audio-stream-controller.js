--- conflicted
+++ resolved
@@ -296,17 +296,12 @@
                             }
                         }
                     }
-<<<<<<< HEAD
                     if (
                         trackDetails.initSegment &&
                         !trackDetails.initSegment.data
                     ) {
                         frag = trackDetails.initSegment;
                     } else if (bufferEnd <= start) {
-=======
-
-                    if (bufferEnd <= start) {
->>>>>>> 22cf18e7
                         // if bufferEnd before start of playlist, load first fragment
                         frag = fragments[0];
                         if (
@@ -364,8 +359,7 @@
                                 candidate.start +
                                     candidate.duration -
                                     candidateLookupTolerance <=
-                                    bufferEnd &&
-                                candidate
+                                bufferEnd
                             ) {
                                 return 1;
                             } else if (
@@ -422,10 +416,6 @@
                                     frag = null;
                                 }
                             }
-                        } else {
-                            logger.log(
-                                `frag not found @bufferEnd/start:${bufferEnd}/${start}`
-                            );
                         }
                     }
                     if (frag) {
@@ -726,13 +716,8 @@
     }
 
     onFragLoaded(data) {
-<<<<<<< HEAD
         var fragCurrent = this.fragCurrent,
             fragLoaded = data.frag;
-=======
-        var fragCurrent = this.fragCurrent;
-
->>>>>>> 22cf18e7
         if (
             this.state === State.FRAG_LOADING &&
             fragCurrent &&
