--- conflicted
+++ resolved
@@ -289,46 +289,20 @@
               }
               return 0;
             };
+            if(!foundFrag) {
+              logger.log(`frag not found @bufferEnd/start:${bufferEnd}/${start}`);
+            }
 
             if (bufferEnd < end) {
               if (bufferEnd > end - maxFragLookUpTolerance) {
                 maxFragLookUpTolerance = 0;
               }
-<<<<<<< HEAD
               // Prefer the next fragment if it's within tolerance
               if (fragNext && !fragmentWithinToleranceTest(fragNext)) {
                 foundFrag = fragNext;
               } else {
                 foundFrag = BinarySearch.search(fragments, fragmentWithinToleranceTest);
               }
-=======
-              foundFrag = BinarySearch.search(fragments, (candidate) => {
-                // offset should be within fragment boundary - config.maxFragLookUpTolerance
-                // this is to cope with situations like
-                // bufferEnd = 9.991
-                // frag[Ø] : [0,10]
-                // frag[1] : [10,20]
-                // bufferEnd is within frag[0] range ... although what we are expecting is to return frag[1] here
-                    //              frag start               frag start+duration
-                    //                  |-----------------------------|
-                    //              <--->                         <--->
-                    //  ...--------><-----------------------------><---------....
-                    // previous frag         matching fragment         next frag
-                    //  return -1             return 0                 return 1
-                //logger.log(`level/sn/start/end/bufEnd:${level}/${candidate.sn}/${candidate.start}/${(candidate.start+candidate.duration)}/${bufferEnd}`);
-                if ((candidate.start + candidate.duration - maxFragLookUpTolerance) <= bufferEnd) {
-                  return 1;
-                }
-                else if (candidate.start - maxFragLookUpTolerance > bufferEnd) {
-                  return -1;
-                }
-                return 0;
-              });
-              if(!foundFrag) {
-                logger.log(`frag not found @bufferEnd/start:${bufferEnd}/${start}`);
-              }
-
->>>>>>> 5df6560e
             } else {
               // reach end of playlist
               foundFrag = fragments[fragLen-1];
