/*
 * Audio Stream Controller
*/

import { BufferHelper } from '../utils/buffer-helper';
import Demuxer from '../demux/demuxer';
import Event from '../events';
import * as LevelHelper from './level-helper';
import TimeRanges from '../utils/time-ranges';
import { ErrorTypes, ErrorDetails } from '../errors';
import { logger } from '../utils/logger';
import { findFragWithCC } from '../utils/discontinuities';
import { FragmentState } from './fragment-tracker';
<<<<<<< HEAD
import Fragment from '../loader/fragment';
import { findFragmentByPTS } from './fragment-finders';
=======
import Fragment, { ElementaryStreamTypes } from '../loader/fragment';
>>>>>>> 85f5cc9b
import BaseStreamController, { State } from './base-stream-controller';
const { performance } = window;

const TICK_INTERVAL = 100; // how often to tick in ms

class AudioStreamController extends BaseStreamController {
  constructor (hls, fragmentTracker) {
    super(hls,
      Event.MEDIA_ATTACHED,
      Event.MEDIA_DETACHING,
      Event.AUDIO_TRACKS_UPDATED,
      Event.AUDIO_TRACK_SWITCHING,
      Event.AUDIO_TRACK_LOADED,
      Event.KEY_LOADED,
      Event.FRAG_LOADED,
      Event.FRAG_PARSING_INIT_SEGMENT,
      Event.FRAG_PARSING_DATA,
      Event.FRAG_PARSED,
      Event.ERROR,
      Event.BUFFER_RESET,
      Event.BUFFER_CREATED,
      Event.BUFFER_APPENDED,
      Event.BUFFER_FLUSHED,
      Event.INIT_PTS_FOUND);
    this.fragmentTracker = fragmentTracker;
    this.config = hls.config;
    this.audioCodecSwap = false;
    this._state = State.STOPPED;
    this.initPTS = [];
    this.waitingFragment = null;
    this.videoTrackCC = null;
  }

  // Signal that video PTS was found
  onInitPtsFound (data) {
    let demuxerId = data.id, cc = data.frag.cc, initPTS = data.initPTS;
    if (demuxerId === 'main') {
      // Always update the new INIT PTS
      // Can change due level switch
      this.initPTS[cc] = initPTS;
      this.videoTrackCC = cc;
      logger.log(`InitPTS for cc: ${cc} found from video track: ${initPTS}`);

      // If we are waiting we need to demux/remux the waiting frag
      // With the new initPTS
      if (this.state === State.WAITING_INIT_PTS) {
        this.tick();
      }
    }
  }

  startLoad (startPosition) {
    if (this.tracks) {
      let lastCurrentTime = this.lastCurrentTime;
      this.stopLoad();
      this.setInterval(TICK_INTERVAL);
      this.fragLoadError = 0;
      if (lastCurrentTime > 0 && startPosition === -1) {
        logger.log(`audio:override startPosition with lastCurrentTime @${lastCurrentTime.toFixed(3)}`);
        this.state = State.IDLE;
      } else {
        this.lastCurrentTime = this.startPosition ? this.startPosition : startPosition;
        this.state = State.STARTING;
      }
      this.nextLoadPosition = this.startPosition = this.lastCurrentTime;
      this.tick();
    } else {
      this.startPosition = startPosition;
      this.state = State.STOPPED;
    }
  }

  set state (nextState) {
    if (this.state !== nextState) {
      const previousState = this.state;
      this._state = nextState;
      logger.log(`audio stream:${previousState}->${nextState}`);
    }
  }

  get state () {
    return this._state;
  }

  doTick () {
    let pos, track, trackDetails, hls = this.hls, config = hls.config;
    // logger.log('audioStream:' + this.state);
    switch (this.state) {
    case State.ERROR:
      // don't do anything in error state to avoid breaking further ...
    case State.PAUSED:
      // don't do anything in paused state either ...
    case State.BUFFER_FLUSHING:
      break;
    case State.STARTING:
      this.state = State.WAITING_TRACK;
      this.loadedmetadata = false;
      break;
    case State.IDLE:
      const tracks = this.tracks;
      // audio tracks not received => exit loop
      if (!tracks) {
        break;
      }

      // if video not attached AND
      // start fragment already requested OR start frag prefetch disable
      // exit loop
      // => if media not attached but start frag prefetch is enabled and start frag not requested yet, we will not exit loop
      if (!this.media &&
          (this.startFragRequested || !config.startFragPrefetch)) {
        break;
      }

      // determine next candidate fragment to be loaded, based on current position and
      //  end of buffer position
      // if we have not yet loaded any fragment, start loading from start position
      if (this.loadedmetadata) {
        pos = this.media.currentTime;
      } else {
        pos = this.nextLoadPosition;
        if (pos === undefined) {
          break;
        }
      }
      let media = this.mediaBuffer ? this.mediaBuffer : this.media,
        videoBuffer = this.videoBuffer ? this.videoBuffer : this.media,
        bufferInfo = BufferHelper.bufferInfo(media, pos, config.maxBufferHole),
        mainBufferInfo = BufferHelper.bufferInfo(videoBuffer, pos, config.maxBufferHole),
        bufferLen = bufferInfo.len,
        bufferEnd = bufferInfo.end,
        fragPrevious = this.fragPrevious,
        // ensure we buffer at least config.maxBufferLength (default 30s) or config.maxMaxBufferLength (default: 600s)
        // whichever is smaller.
        // once we reach that threshold, don't buffer more than video (mainBufferInfo.len)
        maxConfigBuffer = Math.min(config.maxBufferLength, config.maxMaxBufferLength),
        maxBufLen = Math.max(maxConfigBuffer, mainBufferInfo.len),
        audioSwitch = this.audioSwitch,
        trackId = this.trackId;

        // if buffer length is less than maxBufLen try to load a new fragment
      if ((bufferLen < maxBufLen || audioSwitch) && trackId < tracks.length) {
        trackDetails = tracks[trackId].details;
        // if track info not retrieved yet, switch state and wait for track retrieval
        if (typeof trackDetails === 'undefined') {
          this.state = State.WAITING_TRACK;
          break;
        }

        if (!audioSwitch && this._streamEnded(bufferInfo, trackDetails)) {
          this.hls.trigger(Event.BUFFER_EOS, { type: 'audio' });
          this.state = State.ENDED;
          return;
        }

        // find fragment index, contiguous with end of buffer position
        let fragments = trackDetails.fragments,
          fragLen = fragments.length,
          start = fragments[0].start,
          end = fragments[fragLen - 1].start + fragments[fragLen - 1].duration,
          frag;

          // When switching audio track, reload audio as close as possible to currentTime
        if (audioSwitch) {
          if (trackDetails.live && !trackDetails.PTSKnown) {
            logger.log('switching audiotrack, live stream, unknown PTS,load first fragment');
            bufferEnd = 0;
          } else {
            bufferEnd = pos;
            // if currentTime (pos) is less than alt audio playlist start time, it means that alt audio is ahead of currentTime
            if (trackDetails.PTSKnown && pos < start) {
              // if everything is buffered from pos to start or if audio buffer upfront, let's seek to start
              if (bufferInfo.end > start || bufferInfo.nextStart) {
                logger.log('alt audio track ahead of main track, seek to start of alt audio track');
                this.media.currentTime = start + 0.05;
              } else {
                return;
              }
            }
          }
        }
        if (trackDetails.initSegment && !trackDetails.initSegment.data) {
          frag = trackDetails.initSegment;
        } // eslint-disable-line brace-style
        // if bufferEnd before start of playlist, load first fragment
        else if (bufferEnd <= start) {
          frag = fragments[0];
          if (this.videoTrackCC !== null && frag.cc !== this.videoTrackCC) {
            // Ensure we find a fragment which matches the continuity of the video track
            frag = findFragWithCC(fragments, this.videoTrackCC);
          }
          if (trackDetails.live && frag.loadIdx && frag.loadIdx === this.fragLoadIdx) {
            // we just loaded this first fragment, and we are still lagging behind the start of the live playlist
            // let's force seek to start
            const nextBuffered = bufferInfo.nextStart ? bufferInfo.nextStart : start;
            logger.log(`no alt audio available @currentTime:${this.media.currentTime}, seeking @${nextBuffered + 0.05}`);
            this.media.currentTime = nextBuffered + 0.05;
            return;
          }
        } else {
          let foundFrag;
          let maxFragLookUpTolerance = config.maxFragLookUpTolerance;
          if (bufferEnd < end) {
            if (bufferEnd > end - maxFragLookUpTolerance) {
              maxFragLookUpTolerance = 0;
            }
            foundFrag = findFragmentByPTS(fragPrevious, fragments, bufferEnd, maxFragLookUpTolerance);
          } else {
            // reach end of playlist
            foundFrag = fragments[fragLen - 1];
          }
          if (foundFrag) {
            frag = foundFrag;
            start = foundFrag.start;
            // logger.log('find SN matching with pos:' +  bufferEnd + ':' + frag.sn);
            if (fragPrevious && frag.level === fragPrevious.level && frag.sn === fragPrevious.sn) {
              if (frag.sn < trackDetails.endSN) {
                frag = fragments[frag.sn + 1 - trackDetails.startSN];
                logger.log(`SN just loaded, load next one: ${frag.sn}`);
              } else {
                frag = null;
              }
            }
          }
        }
        if (frag) {
          // logger.log('      loading frag ' + i +',pos/bufEnd:' + pos.toFixed(3) + '/' + bufferEnd.toFixed(3));
          if (frag.encrypted) {
            logger.log(`Loading key for ${frag.sn} of [${trackDetails.startSN} ,${trackDetails.endSN}],track ${trackId}`);
            this.state = State.KEY_LOADING;
            hls.trigger(Event.KEY_LOADING, { frag: frag });
          } else {
            logger.log(`Loading ${frag.sn}, cc: ${frag.cc} of [${trackDetails.startSN} ,${trackDetails.endSN}],track ${trackId}, currentTime:${pos},bufferEnd:${bufferEnd.toFixed(3)}`);
            // only load if fragment is not loaded or if in audio switch
            // we force a frag loading in audio switch as fragment tracker might not have evicted previous frags in case of quick audio switch
            this.fragCurrent = frag;
            if (audioSwitch || this.fragmentTracker.getState(frag) === FragmentState.NOT_LOADED) {
<<<<<<< HEAD
              this.startFragRequested = true;
=======
              if (frag.sn !== 'initSegment') {
                this.startFragRequested = true;
              }
>>>>>>> 85f5cc9b
              if (Number.isFinite(frag.sn)) {
                this.nextLoadPosition = frag.start + frag.duration;
              }

              hls.trigger(Event.FRAG_LOADING, { frag });
              this.state = State.FRAG_LOADING;
            }
          }
        }
      }
      break;
    case State.WAITING_TRACK:
      track = this.tracks[this.trackId];
      // check if playlist is already loaded
      if (track && track.details) {
        this.state = State.IDLE;
      }

      break;
    case State.FRAG_LOADING_WAITING_RETRY:
      var now = performance.now();
      var retryDate = this.retryDate;
      media = this.media;
      var isSeeking = media && media.seeking;
      // if current time is gt than retryDate, or if media seeking let's switch to IDLE state to retry loading
      if (!retryDate || (now >= retryDate) || isSeeking) {
        logger.log('audioStreamController: retryDate reached, switch back to IDLE state');
        this.state = State.IDLE;
      }
      break;
    case State.WAITING_INIT_PTS:
      const videoTrackCC = this.videoTrackCC;
      if (this.initPTS[videoTrackCC] === undefined) {
        break;
      }

      // Ensure we don't get stuck in the WAITING_INIT_PTS state if the waiting frag CC doesn't match any initPTS
      const waitingFrag = this.waitingFragment;
      if (waitingFrag) {
        const waitingFragCC = waitingFrag.frag.cc;
        if (videoTrackCC !== waitingFragCC) {
          track = this.tracks[this.trackId];
          if (track.details && track.details.live) {
            logger.warn(`Waiting fragment CC (${waitingFragCC}) does not match video track CC (${videoTrackCC})`);
            this.waitingFragment = null;
            this.state = State.IDLE;
          }
        } else {
          this.state = State.FRAG_LOADING;
          this.onFragLoaded(this.waitingFragment);
          this.waitingFragment = null;
        }
      } else {
        this.state = State.IDLE;
      }

      break;
    case State.STOPPED:
    case State.FRAG_LOADING:
    case State.PARSING:
    case State.PARSED:
    case State.ENDED:
      break;
    default:
      break;
    }
  }

  onMediaAttached (data) {
    let media = this.media = this.mediaBuffer = data.media;
    this.onvseeking = this.onMediaSeeking.bind(this);
    this.onvended = this.onMediaEnded.bind(this);
    media.addEventListener('seeking', this.onvseeking);
    media.addEventListener('ended', this.onvended);
    let config = this.config;
    if (this.tracks && config.autoStartLoad) {
      this.startLoad(config.startPosition);
    }
  }

  onMediaDetaching () {
    let media = this.media;
    if (media && media.ended) {
      logger.log('MSE detaching and video ended, reset startPosition');
      this.startPosition = this.lastCurrentTime = 0;
    }

    // remove video listeners
    if (media) {
      media.removeEventListener('seeking', this.onvseeking);
      media.removeEventListener('ended', this.onvended);
      this.onvseeking = this.onvseeked = this.onvended = null;
    }
    this.media = this.mediaBuffer = this.videoBuffer = null;
    this.loadedmetadata = false;
    this.stopLoad();
  }

  onAudioTracksUpdated (data) {
    logger.log('audio tracks updated');
    this.tracks = data.audioTracks;
  }

  onAudioTrackSwitching (data) {
    // if any URL found on new audio track, it is an alternate audio track
    let altAudio = !!data.url;
    this.trackId = data.id;

    this.fragCurrent = null;
    this.state = State.PAUSED;
    this.waitingFragment = null;
    // destroy useless demuxer when switching audio to main
    if (!altAudio) {
      if (this.demuxer) {
        this.demuxer.destroy();
        this.demuxer = null;
      }
    } else {
      // switching to audio track, start timer if not already started
      this.setInterval(TICK_INTERVAL);
    }

    // should we switch tracks ?
    if (altAudio) {
      this.audioSwitch = true;
      // main audio track are handled by stream-controller, just do something if switching to alt audio track
      this.state = State.IDLE;
    }
    this.tick();
  }

  onAudioTrackLoaded (data) {
    let newDetails = data.details,
      trackId = data.id,
      track = this.tracks[trackId],
      duration = newDetails.totalduration,
      sliding = 0;

    logger.log(`track ${trackId} loaded [${newDetails.startSN},${newDetails.endSN}],duration:${duration}`);

    if (newDetails.live) {
      let curDetails = track.details;
      if (curDetails && newDetails.fragments.length > 0) {
        // we already have details for that level, merge them
        LevelHelper.mergeDetails(curDetails, newDetails);
        sliding = newDetails.fragments[0].start;
        // TODO
        // this.liveSyncPosition = this.computeLivePosition(sliding, curDetails);
        if (newDetails.PTSKnown) {
          logger.log(`live audio playlist sliding:${sliding.toFixed(3)}`);
        } else {
          logger.log('live audio playlist - outdated PTS, unknown sliding');
        }
      } else {
        newDetails.PTSKnown = false;
        logger.log('live audio playlist - first load, unknown sliding');
      }
    } else {
      newDetails.PTSKnown = false;
    }
    track.details = newDetails;

    // compute start position
    if (!this.startFragRequested) {
    // compute start position if set to -1. use it straight away if value is defined
      if (this.startPosition === -1) {
        // first, check if start time offset has been set in playlist, if yes, use this value
        let startTimeOffset = newDetails.startTimeOffset;
        if (Number.isFinite(startTimeOffset)) {
          logger.log(`start time offset found in playlist, adjust startPosition to ${startTimeOffset}`);
          this.startPosition = startTimeOffset;
        } else {
          if (newDetails.live) {
            this.startPosition = this.computeLivePosition(sliding, newDetails);
            logger.log(`compute startPosition for audio-track to ${this.startPosition}`);
          } else {
            this.startPosition = 0;
          }
        }
      }
      this.nextLoadPosition = this.startPosition;
    }
    // only switch batck to IDLE state if we were waiting for track to start downloading a new fragment
    if (this.state === State.WAITING_TRACK) {
      this.state = State.IDLE;
    }

    // trigger handler right now
    this.tick();
  }

  onKeyLoaded () {
    if (this.state === State.KEY_LOADING) {
      this.state = State.IDLE;
      this.tick();
    }
  }

  onFragLoaded (data) {
    let fragCurrent = this.fragCurrent,
      fragLoaded = data.frag;
    if (this.state === State.FRAG_LOADING &&
        fragCurrent &&
        fragLoaded.type === 'audio' &&
        fragLoaded.level === fragCurrent.level &&
        fragLoaded.sn === fragCurrent.sn) {
      let track = this.tracks[this.trackId],
        details = track.details,
        duration = details.totalduration,
        trackId = fragCurrent.level,
        sn = fragCurrent.sn,
        cc = fragCurrent.cc,
        audioCodec = this.config.defaultAudioCodec || track.audioCodec || 'mp4a.40.2',
        stats = this.stats = data.stats;
      if (sn === 'initSegment') {
        this.state = State.IDLE;

        stats.tparsed = stats.tbuffered = performance.now();
        details.initSegment.data = data.payload;
        this.hls.trigger(Event.FRAG_BUFFERED, { stats: stats, frag: fragCurrent, id: 'audio' });
        this.tick();
      } else {
        this.state = State.PARSING;
        // transmux the MPEG-TS data to ISO-BMFF segments
        this.appended = false;
        if (!this.demuxer) {
          this.demuxer = new Demuxer(this.hls, 'audio');
        }

        // Check if we have video initPTS
        // If not we need to wait for it
        let initPTS = this.initPTS[cc];
        let initSegmentData = details.initSegment ? details.initSegment.data : [];
        if (details.initSegment || initPTS !== undefined) {
          this.pendingBuffering = true;
          logger.log(`Demuxing ${sn} of [${details.startSN} ,${details.endSN}],track ${trackId}`);
          // time Offset is accurate if level PTS is known, or if playlist is not sliding (not live)
          let accurateTimeOffset = false; // details.PTSKnown || !details.live;
          this.demuxer.push(data.payload, initSegmentData, audioCodec, null, fragCurrent, duration, accurateTimeOffset, initPTS);
        } else {
          logger.log(`unknown video PTS for continuity counter ${cc}, waiting for video PTS before demuxing audio frag ${sn} of [${details.startSN} ,${details.endSN}],track ${trackId}`);
          this.waitingFragment = data;
          this.state = State.WAITING_INIT_PTS;
        }
      }
    }
    this.fragLoadError = 0;
  }

  onFragParsingInitSegment (data) {
    const fragCurrent = this.fragCurrent;
    const fragNew = data.frag;
    if (fragCurrent &&
        data.id === 'audio' &&
        fragNew.sn === fragCurrent.sn &&
        fragNew.level === fragCurrent.level &&
        this.state === State.PARSING) {
      let tracks = data.tracks, track;

      // delete any video track found on audio demuxer
      if (tracks.video) {
        delete tracks.video;
      }

      // include levelCodec in audio and video tracks
      track = tracks.audio;
      if (track) {
        track.levelCodec = track.codec;
        track.id = data.id;
        this.hls.trigger(Event.BUFFER_CODECS, tracks);
        logger.log(`audio track:audio,container:${track.container},codecs[level/parsed]=[${track.levelCodec}/${track.codec}]`);
        let initSegment = track.initSegment;
        if (initSegment) {
          let appendObj = { type: 'audio', data: initSegment, parent: 'audio', content: 'initSegment' };
          if (this.audioSwitch) {
            this.pendingData = [appendObj];
          } else {
            this.appended = true;
            // arm pending Buffering flag before appending a segment
            this.pendingBuffering = true;
            this.hls.trigger(Event.BUFFER_APPENDING, appendObj);
          }
        }
        // trigger handler right now
        this.tick();
      }
    }
  }

  onFragParsingData (data) {
    const fragCurrent = this.fragCurrent;
    const fragNew = data.frag;
    if (fragCurrent &&
        data.id === 'audio' &&
        data.type === 'audio' &&
        fragNew.sn === fragCurrent.sn &&
        fragNew.level === fragCurrent.level &&
        this.state === State.PARSING) {
      const { audioSwitch, hls, media, pendingData, trackId } = this;

      fragCurrent.addElementaryStream(Fragment.ElementaryStreamTypes.AUDIO);
      if (!Number.isFinite(data.endPTS)) {
        data.endPTS = data.startPTS + fragCurrent.duration;
        data.endDTS = data.startDTS + fragCurrent.duration;
      }
<<<<<<< HEAD
=======

      fragCurrent.addElementaryStream(ElementaryStreamTypes.AUDIO);

>>>>>>> 85f5cc9b
      logger.log(`parsed ${data.type},PTS:[${data.startPTS.toFixed(3)},${data.endPTS.toFixed(3)}],DTS:[${data.startDTS.toFixed(3)}/${data.endDTS.toFixed(3)}],nb:${data.nb}`);

      const track = this.tracks[trackId];
      LevelHelper.updateFragPTSDTS(track.details, fragCurrent, data.startPTS, data.endPTS);

      let appendOnBufferFlush = false;
      // Only flush audio from old audio tracks when PTS is known on new audio track
      if (audioSwitch) {
        if (media && media.readyState) {
          let currentTime = media.currentTime;
          if (currentTime >= data.startPTS) {
            logger.log('switching audio track : flushing all audio');
            this.state = State.BUFFER_FLUSHING;
            hls.trigger(Event.BUFFER_FLUSHING, {
              startOffset: 0,
              endOffset: Number.POSITIVE_INFINITY,
              type: 'audio'
            });
            appendOnBufferFlush = true;
          }
        }
        this.audioSwitch = false;
        hls.trigger(Event.AUDIO_TRACK_SWITCHED, { id: trackId });
      }

      if (!this.pendingData) {
        hls.trigger(Event.ERROR, { type: ErrorTypes.MEDIA_ERROR, details: null, fatal: true });
        return;
      }

      if (!this.audioSwitch) {
        [data.data1, data.data2].forEach(buffer => {
          if (buffer && buffer.length) {
            pendingData.push({ type: data.type, data: buffer, parent: 'audio', content: 'data' });
          }
        });
        if (!appendOnBufferFlush && pendingData.length) {
          pendingData.forEach(appendObj => {
            // only append in PARSING state (rationale is that an appending error could happen synchronously on first segment appending)
            // in that case it is useless to append following segments
            if (this.state === State.PARSING) {
              // arm pending Buffering flag before appending a segment
              this.pendingBuffering = true;
              hls.trigger(Event.BUFFER_APPENDING, appendObj);
            }
          });
          this.pendingData = [];
          this.appended = true;
        }
      }
      // trigger handler right now
      this.tick();
    }
  }

  onFragParsed (data) {
    const fragCurrent = this.fragCurrent;
    const fragNew = data.frag;
    if (fragCurrent &&
        data.id === 'audio' &&
        fragNew.sn === fragCurrent.sn &&
        fragNew.level === fragCurrent.level &&
        this.state === State.PARSING) {
      this.stats.tparsed = performance.now();
      this.state = State.PARSED;
      this._checkAppendedParsed();
    }
  }

  onBufferReset () {
    // reset reference to sourcebuffers
    this.mediaBuffer = this.videoBuffer = null;
    this.loadedmetadata = false;
  }

  onBufferCreated (data) {
    let audioTrack = data.tracks.audio;
    if (audioTrack) {
      this.mediaBuffer = audioTrack.buffer;
      this.loadedmetadata = true;
    }
    if (data.tracks.video) {
      this.videoBuffer = data.tracks.video.buffer;
    }
  }

  onBufferAppended (data) {
    if (data.parent === 'audio') {
      const state = this.state;
      if (state === State.PARSING || state === State.PARSED) {
        // check if all buffers have been appended
        this.pendingBuffering = (data.pending > 0);
        this._checkAppendedParsed();
      }
    }
  }

  _checkAppendedParsed () {
    // trigger handler right now
    if (this.state === State.PARSED && (!this.appended || !this.pendingBuffering)) {
      let frag = this.fragCurrent, stats = this.stats, hls = this.hls;
      if (frag) {
        this.fragPrevious = frag;
        stats.tbuffered = performance.now();
        hls.trigger(Event.FRAG_BUFFERED, { stats: stats, frag: frag, id: 'audio' });
        let media = this.mediaBuffer ? this.mediaBuffer : this.media;
        if (media) {
          logger.log(`audio buffered : ${TimeRanges.toString(media.buffered)}`);
        }
        if (this.audioSwitch && this.appended) {
          this.audioSwitch = false;
          hls.trigger(Event.AUDIO_TRACK_SWITCHED, { id: this.trackId });
        }
        this.state = State.IDLE;
      }
      this.tick();
    }
  }

  onError (data) {
    let frag = data.frag;
    // don't handle frag error not related to audio fragment
    if (frag && frag.type !== 'audio') {
      return;
    }

    switch (data.details) {
    case ErrorDetails.FRAG_LOAD_ERROR:
    case ErrorDetails.FRAG_LOAD_TIMEOUT:
      const frag = data.frag;
      // don't handle frag error not related to audio fragment
      if (frag && frag.type !== 'audio') {
        break;
      }

      if (!data.fatal) {
        let loadError = this.fragLoadError;
        if (loadError) {
          loadError++;
        } else {
          loadError = 1;
        }

        const config = this.config;
        if (loadError <= config.fragLoadingMaxRetry) {
          this.fragLoadError = loadError;
          // exponential backoff capped to config.fragLoadingMaxRetryTimeout
          const delay = Math.min(Math.pow(2, loadError - 1) * config.fragLoadingRetryDelay, config.fragLoadingMaxRetryTimeout);
          logger.warn(`AudioStreamController: frag loading failed, retry in ${delay} ms`);
          this.retryDate = performance.now() + delay;
          // retry loading state
          this.state = State.FRAG_LOADING_WAITING_RETRY;
        } else {
          logger.error(`AudioStreamController: ${data.details} reaches max retry, redispatch as fatal ...`);
          // switch error to fatal
          data.fatal = true;
          this.state = State.ERROR;
        }
      }
      break;
    case ErrorDetails.AUDIO_TRACK_LOAD_ERROR:
    case ErrorDetails.AUDIO_TRACK_LOAD_TIMEOUT:
    case ErrorDetails.KEY_LOAD_ERROR:
    case ErrorDetails.KEY_LOAD_TIMEOUT:
      //  when in ERROR state, don't switch back to IDLE state in case a non-fatal error is received
      if (this.state !== State.ERROR) {
        // if fatal error, stop processing, otherwise move to IDLE to retry loading
        this.state = data.fatal ? State.ERROR : State.IDLE;
        logger.warn(`AudioStreamController: ${data.details} while loading frag, now switching to ${this.state} state ...`);
      }
      break;
    case ErrorDetails.BUFFER_FULL_ERROR:
      // if in appending state
      if (data.parent === 'audio' && (this.state === State.PARSING || this.state === State.PARSED)) {
        const media = this.mediaBuffer,
          currentTime = this.media.currentTime,
          mediaBuffered = media && BufferHelper.isBuffered(media, currentTime) && BufferHelper.isBuffered(media, currentTime + 0.5);
          // reduce max buf len if current position is buffered
        if (mediaBuffered) {
          const config = this.config;
          if (config.maxMaxBufferLength >= config.maxBufferLength) {
            // reduce max buffer length as it might be too high. we do this to avoid loop flushing ...
            config.maxMaxBufferLength /= 2;
            logger.warn(`AudioStreamController: reduce max buffer length to ${config.maxMaxBufferLength}s`);
          }
          this.state = State.IDLE;
        } else {
          // current position is not buffered, but browser is still complaining about buffer full error
          // this happens on IE/Edge, refer to https://github.com/video-dev/hls.js/pull/708
          // in that case flush the whole audio buffer to recover
          logger.warn('AudioStreamController: buffer full error also media.currentTime is not buffered, flush audio buffer');
          this.fragCurrent = null;
          // flush everything
          this.state = State.BUFFER_FLUSHING;
          this.hls.trigger(Event.BUFFER_FLUSHING, { startOffset: 0, endOffset: Number.POSITIVE_INFINITY, type: 'audio' });
        }
      }
      break;
    default:
      break;
    }
  }

  onBufferFlushed () {
    let pendingData = this.pendingData;
    if (pendingData && pendingData.length) {
      logger.log('AudioStreamController: appending pending audio data after buffer flushed');
      pendingData.forEach(appendObj => {
        this.hls.trigger(Event.BUFFER_APPENDING, appendObj);
      });
      this.appended = true;
      this.pendingData = [];
      this.state = State.PARSED;
    } else {
      // move to IDLE once flush complete. this should trigger new fragment loading
      this.state = State.IDLE;
      // reset reference to frag
      this.fragPrevious = null;
      this.tick();
    }
  }
}
export default AudioStreamController;<|MERGE_RESOLUTION|>--- conflicted
+++ resolved
@@ -11,12 +11,8 @@
 import { logger } from '../utils/logger';
 import { findFragWithCC } from '../utils/discontinuities';
 import { FragmentState } from './fragment-tracker';
-<<<<<<< HEAD
-import Fragment from '../loader/fragment';
+import Fragment, { ElementaryStreamTypes } from '../loader/fragment';
 import { findFragmentByPTS } from './fragment-finders';
-=======
-import Fragment, { ElementaryStreamTypes } from '../loader/fragment';
->>>>>>> 85f5cc9b
 import BaseStreamController, { State } from './base-stream-controller';
 const { performance } = window;
 
@@ -254,13 +250,9 @@
             // we force a frag loading in audio switch as fragment tracker might not have evicted previous frags in case of quick audio switch
             this.fragCurrent = frag;
             if (audioSwitch || this.fragmentTracker.getState(frag) === FragmentState.NOT_LOADED) {
-<<<<<<< HEAD
-              this.startFragRequested = true;
-=======
               if (frag.sn !== 'initSegment') {
                 this.startFragRequested = true;
               }
->>>>>>> 85f5cc9b
               if (Number.isFinite(frag.sn)) {
                 this.nextLoadPosition = frag.start + frag.duration;
               }
@@ -357,6 +349,24 @@
     this.media = this.mediaBuffer = this.videoBuffer = null;
     this.loadedmetadata = false;
     this.stopLoad();
+  }
+
+  onMediaSeeking () {
+    if (this.state === State.ENDED) {
+      // switch to IDLE state to check for potential new fragment
+      this.state = State.IDLE;
+    }
+    if (this.media) {
+      this.lastCurrentTime = this.media.currentTime;
+    }
+
+    // tick to speed up processing
+    this.tick();
+  }
+
+  onMediaEnded () {
+    // reset startPosition and lastCurrentTime to restart playback @ stream beginning
+    this.startPosition = this.lastCurrentTime = 0;
   }
 
   onAudioTracksUpdated (data) {
@@ -566,12 +576,9 @@
         data.endPTS = data.startPTS + fragCurrent.duration;
         data.endDTS = data.startDTS + fragCurrent.duration;
       }
-<<<<<<< HEAD
-=======
 
       fragCurrent.addElementaryStream(ElementaryStreamTypes.AUDIO);
 
->>>>>>> 85f5cc9b
       logger.log(`parsed ${data.type},PTS:[${data.startPTS.toFixed(3)},${data.endPTS.toFixed(3)}],DTS:[${data.startDTS.toFixed(3)}/${data.endDTS.toFixed(3)}],nb:${data.nb}`);
 
       const track = this.tracks[trackId];
