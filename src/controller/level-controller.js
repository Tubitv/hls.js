/*
 * Level Controller
*/

import Event from '../events';
import EventHandler from '../event-handler';
import {logger} from '../utils/logger';
import {ErrorTypes, ErrorDetails} from '../errors';
import BufferHelper from '../helper/buffer-helper';

class LevelController extends EventHandler {

  constructor(hls) {
    super(hls,
      Event.MANIFEST_LOADED,
      Event.LEVEL_LOADED,
      Event.FRAG_LOADED,
      Event.ERROR);
    this.ontick = this.tick.bind(this);
    this._manualLevel = this._autoLevelCapping = -1;
  }

  destroy() {
    if (this.timer) {
      clearTimeout(this.timer);
      this.timer = null;
    }
    this._manualLevel = -1;
  }

  startLoad() {
    this.canload = true;
    let levels = this._levels;
    // clean up live level details to force reload them, and reset load errors
    if(levels) {
      levels.forEach(level => {
        level.loadError = 0;
        const levelDetails = level.details;
        if (levelDetails && levelDetails.live) {
          level.details = undefined;
        }
      });
    }
    // speed up live playlist refresh if timer exists
    if (this.timer) {
      this.tick();
    }
  }

  stopLoad() {
    this.canload = false;
  }

  onManifestLoaded(data) {
    var levels0 = [],
        levels = [],
        bitrateStart,
        bitrateSet = {},
        videoCodecFound = false,
        audioCodecFound = false,
        hls = this.hls,
        brokenmp4inmp3 = /chrome|firefox/.test(navigator.userAgent.toLowerCase()),
        checkSupported = function(type,codec) { return MediaSource.isTypeSupported(`${type}/mp4;codecs=${codec}`);};

    // regroup redundant level together
    data.levels.forEach(level => {
      if(level.videoCodec) {
        videoCodecFound = true;
      }
      // erase audio codec info if browser does not support mp4a.40.34. demuxer will autodetect codec and fallback to mpeg/audio
      if(brokenmp4inmp3 && level.audioCodec && level.audioCodec.indexOf('mp4a.40.34') !== -1) {
        level.audioCodec = undefined;
      }
      if(level.audioCodec || (level.attrs && level.attrs.AUDIO)) {
        audioCodecFound = true;
      }
      let redundantLevelId = bitrateSet[level.bitrate];
      if (redundantLevelId === undefined) {
        bitrateSet[level.bitrate] = levels0.length;
        level.url = [level.url];
        level.urlId = 0;
        levels0.push(level);
      } else {
        levels0[redundantLevelId].url.push(level.url);
      }
    });

    // remove audio-only level if we also have levels with audio+video codecs signalled
    if(videoCodecFound && audioCodecFound) {
      levels0.forEach(level => {
        if(level.videoCodec) {
          levels.push(level);
        }
      });
    } else {
      levels = levels0;
    }
    // only keep level with supported audio/video codecs
    levels = levels.filter(function(level) {
    let audioCodec = level.audioCodec, videoCodec = level.videoCodec;
      return (!audioCodec || checkSupported('audio',audioCodec)) &&
             (!videoCodec || checkSupported('video',videoCodec));
    });

    if(levels.length) {
      // start bitrate is the first bitrate of the manifest
      bitrateStart = levels[0].bitrate;
      // sort level on bitrate
      levels.sort(function (a, b) {
        return a.bitrate - b.bitrate;
      });
      this._levels = levels;
      // find index of first level in sorted levels
      for (let i = 0; i < levels.length; i++) {
        if (levels[i].bitrate === bitrateStart) {
          this._firstLevel = i;
          logger.log(`manifest loaded,${levels.length} level(s) found, first bitrate:${bitrateStart}`);
          break;
        }
      }
      hls.trigger(Event.MANIFEST_PARSED, {levels: levels, firstLevel: this._firstLevel, stats: data.stats, audio : audioCodecFound, video : videoCodecFound, altAudio : data.audioTracks.length > 0});
    } else {
      hls.trigger(Event.ERROR, {type: ErrorTypes.MEDIA_ERROR, details: ErrorDetails.MANIFEST_INCOMPATIBLE_CODECS_ERROR, fatal: true, url: hls.url, reason: 'no level with compatible codecs found in manifest'});
    }
    return;
  }

  get levels() {
    return this._levels;
  }

  get level() {
    return this._level;
  }

  set level(newLevel) {
    let levels = this._levels;
    if (levels && levels.length > newLevel) {
      if (this._level !== newLevel || levels[newLevel].details === undefined) {
        this.setLevelInternal(newLevel);
      }
    }
  }

 setLevelInternal(newLevel) {
    let levels = this._levels;
    // check if level idx is valid
    if (newLevel >= 0 && newLevel < levels.length) {
      // stopping live reloading timer if any
      if (this.timer) {
       clearTimeout(this.timer);
       this.timer = null;
      }
      if (this._level !== newLevel) {
        logger.log(`switching to level ${newLevel}`);
        this._level = newLevel;
        this.hls.trigger(Event.LEVEL_SWITCH, {level: newLevel});
      }
      var level = levels[newLevel], levelDetails = level.details;
       // check if we need to load playlist for this level
      if (!levelDetails || levelDetails.live === true) {
        // level not retrieved yet, or live playlist we need to (re)load it
        var urlId = level.urlId;
        this.hls.trigger(Event.LEVEL_LOADING, {url: level.url[urlId], level: newLevel, id: urlId});
      }
    } else {
      // invalid level id given, trigger error
      this.hls.trigger(Event.ERROR, {type : ErrorTypes.OTHER_ERROR, details: ErrorDetails.LEVEL_SWITCH_ERROR, level: newLevel, fatal: false, reason: 'invalid level idx'});
    }
 }

  get manualLevel() {
    return this._manualLevel;
  }

  set manualLevel(newLevel) {
    this._manualLevel = newLevel;
    if (this._startLevel === undefined) {
      this._startLevel = newLevel;
    }
    if (newLevel !== -1) {
      this.level = newLevel;
    }
  }

  get firstLevel() {
    return this._firstLevel;
  }

  set firstLevel(newLevel) {
    this._firstLevel = newLevel;
  }

  get startLevel() {
    // hls.startLevel takes precedence over config.startLevel
    // if none of these values are defined, fallback on this._firstLevel (first quality level appearing in variant manifest)
    if (this._startLevel === undefined) {
      let configStartLevel = this.hls.config.startLevel;
      if (configStartLevel !== undefined) {
        return configStartLevel;
      } else {
        return this._firstLevel;
      }
    } else {
      return this._startLevel;
    }
  }

  set startLevel(newLevel) {
    // if not in autostart level, ensure startLevel is greater than minAutoLevel
    if (newLevel !== -1) {
      newLevel = Math.max(newLevel, this.hls.abrController.minAutoLevel);
    }
    this._startLevel = newLevel;
  }

  onError(data) {
    if(data.fatal) {
      return;
    }

    let details = data.details, hls = this.hls, levelId, level, levelError = false, abrController = hls.abrController, minAutoLevel = abrController.minAutoLevel;
    let removeLevel = false;
    // try to recover not fatal errors
    switch(details) {
      case ErrorDetails.FRAG_LOAD_ERROR:
      case ErrorDetails.FRAG_LOAD_TIMEOUT:
      case ErrorDetails.FRAG_LOOP_LOADING_ERROR:
      case ErrorDetails.KEY_LOAD_ERROR:
      case ErrorDetails.KEY_LOAD_TIMEOUT:
         levelId = data.frag.level;
         break;
      case ErrorDetails.LEVEL_LOAD_ERROR:
      case ErrorDetails.LEVEL_LOAD_TIMEOUT:
        levelId = data.context.level;
        levelError = true;
        break;
<<<<<<< HEAD
      case ErrorDetails.REMUX_ALLOC_ERROR:
        levelId = data.level;
=======
      case ErrorDetails.MANIFEST_EMPTY_ERROR:
        levelId = data.context.level;
        levelError = true;
        removeLevel = true;
>>>>>>> 9e58e728
        break;
      default:
        break;
    }
    /* try to switch to a redundant stream if any available.
     * if no redundant stream available, emergency switch down (if in auto mode and current level not 0)
     * otherwise, we cannot recover this network error ...
     */
    if (levelId !== undefined) {
      level = this._levels[levelId];
      if(!level.loadError) {
        level.loadError = 1;
      } else {
        level.loadError++;
      }
      // if any redundant streams available and if we haven't try them all (level.loadError is reseted on successful frag/level load.
      // if level.loadError reaches nbRedundantLevel it means that we tried them all, no hope  => let's switch down
      const nbRedundantLevel = level.url.length;
     if (nbRedundantLevel > 1 && level.loadError < nbRedundantLevel) {
        level.urlId = (level.urlId + 1) % nbRedundantLevel;
        level.details = undefined;
        logger.warn(`level controller,${details} for level ${levelId}: switching to redundant stream id ${level.urlId}`);
      } else {
        if (removeLevel) {
          logger.warn(`Bad level encountered, removing & forcing to auto mode`);
          this._levels = this.levels.filter((l, index) => index !== levelId);
          hls.currentLevel = -1;
          hls.trigger(Event.LEVEL_REMOVED, { level: levelId });
        }
        // we could try to recover if in auto mode and current level not lowest level (0)
        let recoverable = ((this._manualLevel === -1) && levelId);
        if (recoverable) {
<<<<<<< HEAD
          logger.warn(`level controller,${details}: switch-down for next fragment`);
          abrController.nextAutoLevel = Math.max(minAutoLevel,levelId-1);
        } else if(level && level.details && level.details.live) {
=======
          logger.warn(`level controller,${details}: emergency switch-down for next fragment`);
          abrController.nextAutoLevel = minAutoLevel;
        }  else if(level && level.details && level.details.live) {
>>>>>>> 9e58e728
          logger.warn(`level controller,${details} on live stream, discard`);
          if (levelError) {
            // reset this._level so that another call to set level() will retrigger a frag load
            this._level = undefined;
          }
          // other errors are handled by stream controller
        } else if (details === ErrorDetails.LEVEL_LOAD_ERROR ||
                   details === ErrorDetails.LEVEL_LOAD_TIMEOUT) {
          let media = hls.media,
            // 0.5 : tolerance needed as some browsers stalls playback before reaching buffered end
              mediaBuffered = media && BufferHelper.isBuffered(media,media.currentTime) && BufferHelper.isBuffered(media,media.currentTime+0.5);
          if (mediaBuffered) {
            let retryDelay = hls.config.levelLoadingRetryDelay;
            logger.warn(`level controller,${details}, but media buffered, retry in ${retryDelay}ms`);
            this.timer = setTimeout(this.ontick,retryDelay);
          } else {
            logger.error(`cannot recover ${details} error`);
            this._level = undefined;
            // stopping live reloading timer if any
            if (this.timer) {
              clearTimeout(this.timer);
              this.timer = null;
            }
            // redispatch same error but with fatal set to true
            data.fatal = true;
            hls.trigger(Event.ERROR, data);
          }
        }
      }
    }
  }

  // reset level load error counter on successful frag loaded
  onFragLoaded(data) {
    const fragLoaded = data.frag;
    if (fragLoaded && fragLoaded.type === 'main') {
      const level = this._levels[fragLoaded.level];
      if (level) {
        level.loadError = 0;
      }
    }
  }

  onLevelLoaded(data) {
    const levelId = data.level;
     // only process level loaded events matching with expected level
    if (levelId === this._level) {
      let curLevel = this._levels[levelId];
      // reset level load error counter on successful level loaded
      curLevel.loadError = 0;
      let newDetails = data.details;
      // if current playlist is a live playlist, arm a timer to reload it
      if (newDetails.live) {
        let reloadInterval = 1000*( newDetails.averagetargetduration ? newDetails.averagetargetduration : newDetails.targetduration),
            curDetails = curLevel.details;
        if (curDetails && newDetails.endSN === curDetails.endSN) {
          // follow HLS Spec, If the client reloads a Playlist file and finds that it has not
          // changed then it MUST wait for a period of one-half the target
          // duration before retrying.
          reloadInterval /=2;
          logger.log(`same live playlist, reload twice faster`);
        }
        // decrement reloadInterval with level loading delay
        reloadInterval -= performance.now() - data.stats.trequest;
        // in any case, don't reload more than every second
        reloadInterval = Math.max(1000,Math.round(reloadInterval));
        logger.log(`live playlist, reload in ${reloadInterval} ms`);
        this.timer = setTimeout(this.ontick,reloadInterval);
      } else {
        this.timer = null;
      }
    }
  }

  tick() {
    var levelId = this._level;
    if (levelId !== undefined && this.canload) {
      var level = this._levels[levelId], urlId = level.urlId;
      this.hls.trigger(Event.LEVEL_LOADING, {url: level.url[urlId], level: levelId, id: urlId});
    }
  }

  get nextLoadLevel() {
    if (this._manualLevel !== -1) {
      return this._manualLevel;
    } else {
     return this.hls.abrController.nextAutoLevel;
    }
  }

  set nextLoadLevel(nextLevel) {
    this.level = nextLevel;
    if (this._manualLevel === -1) {
      this.hls.abrController.nextAutoLevel = nextLevel;
    }
  }
}

export default LevelController;
<|MERGE_RESOLUTION|>--- conflicted
+++ resolved
@@ -235,15 +235,13 @@
         levelId = data.context.level;
         levelError = true;
         break;
-<<<<<<< HEAD
       case ErrorDetails.REMUX_ALLOC_ERROR:
         levelId = data.level;
-=======
+        break;
       case ErrorDetails.MANIFEST_EMPTY_ERROR:
         levelId = data.context.level;
         levelError = true;
         removeLevel = true;
->>>>>>> 9e58e728
         break;
       default:
         break;
@@ -276,15 +274,9 @@
         // we could try to recover if in auto mode and current level not lowest level (0)
         let recoverable = ((this._manualLevel === -1) && levelId);
         if (recoverable) {
-<<<<<<< HEAD
           logger.warn(`level controller,${details}: switch-down for next fragment`);
           abrController.nextAutoLevel = Math.max(minAutoLevel,levelId-1);
         } else if(level && level.details && level.details.live) {
-=======
-          logger.warn(`level controller,${details}: emergency switch-down for next fragment`);
-          abrController.nextAutoLevel = minAutoLevel;
-        }  else if(level && level.details && level.details.live) {
->>>>>>> 9e58e728
           logger.warn(`level controller,${details} on live stream, discard`);
           if (levelError) {
             // reset this._level so that another call to set level() will retrigger a frag load
@@ -339,6 +331,7 @@
       // if current playlist is a live playlist, arm a timer to reload it
       if (newDetails.live) {
         let reloadInterval = 1000*( newDetails.averagetargetduration ? newDetails.averagetargetduration : newDetails.targetduration),
+            curLevel = this._levels[data.level],
             curDetails = curLevel.details;
         if (curDetails && newDetails.endSN === curDetails.endSN) {
           // follow HLS Spec, If the client reloads a Playlist file and finds that it has not
