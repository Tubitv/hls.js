--- conflicted
+++ resolved
@@ -11,14 +11,7 @@
 import TimeRanges from '../utils/timeRanges';
 import { ErrorTypes, ErrorDetails } from '../errors';
 import { logger } from '../utils/logger';
-<<<<<<< HEAD
-import {
-    alignDiscontinuities,
-    findFirstFragWithCC
-} from '../utils/discontinuities';
-=======
 import { alignDiscontinuities } from '../utils/discontinuities';
->>>>>>> 80fb9685
 
 const State = {
     STOPPED: 'STOPPED',
